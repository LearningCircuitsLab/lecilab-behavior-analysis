import matplotlib.gridspec as gridspec
import pandas as pd
from matplotlib import pyplot as plt
from matplotlib.figure import Figure

import lecilab_behavior_analysis.df_transforms as dft
import lecilab_behavior_analysis.plots as plots
import lecilab_behavior_analysis.utils as utils

def subject_progress_figure(df: pd.DataFrame, **kwargs) -> Figure:
    """
    Information about the trials done in a session and the water consumption
    """
    # TODO: add a plot to show the evolution of weight

    # make sure there is only one subject in the dataframe
    if df.subject.nunique() > 1:
        raise ValueError(
            f"The dataframe contains more than one subject: {df.subject.unique()}."
        )
    
    # create the main figure with GridSpec
    width = kwargs.get("width", 15)
    height = kwargs.get("height", 10)
    summary_matrix_plot_requested = kwargs.get("summary_matrix_plot", False)
    fig = plt.figure(figsize=(width, height))
    # Create a GridSpec with 3 rows and 1 column
    rows_gs = gridspec.GridSpec(5, 1, height_ratios=[.7, 1, 1, 1, 1])
    # Create separate inner grids for each row with different width ratios
    gs1 = gridspec.GridSpecFromSubplotSpec(1, 3, subplot_spec=rows_gs[0], width_ratios=[1, 3, 1])
    gs2 = gridspec.GridSpecFromSubplotSpec(1, 2, subplot_spec=rows_gs[1], width_ratios=[1.5, 3])
    gs3 = gridspec.GridSpecFromSubplotSpec(1, 4, subplot_spec=rows_gs[2], width_ratios=[1.5, 1, 2, 1])
    gs4 = gridspec.GridSpecFromSubplotSpec(1, 2, subplot_spec=rows_gs[3], width_ratios=[1, 1])
    gs5 = gridspec.GridSpecFromSubplotSpec(1, 1, subplot_spec=rows_gs[4])
    # Create the top axis
    ax_name = fig.add_subplot(gs1[0, 0])
    ax_cal = fig.add_subplot(gs1[0, 1])
    ax_training_time = fig.add_subplot(gs1[0, 2])
    # Create the medium axes
    ax_bar = fig.add_subplot(gs2[0, 1])
    # ax_hist = fig.add_subplot(med_gs[0, 1])
    # Create the bottom axis
    ax_perf = fig.add_subplot(gs2[0, 0])
    # change the width of the ax_perf
    # ax_perf.set_position([0.1, 0.1, 0.2, 0.2])
    # performance by decision
    ax_pbd = fig.add_subplot(gs3[0, 0])
    # evolution of the bias
    ax_bias = fig.add_subplot(gs3[0, 1])
    # holding time in center port
    ax_htime = fig.add_subplot(gs3[0, 2])
    # reaction time
    ax_rt = fig.add_subplot(gs4[0, 0])

    # summary plot if requested
    if summary_matrix_plot_requested:
        ax_summat = fig.add_subplot(gs5[0, 0])

    # add a vertical space between the medium and bottom row
    # fig.subplots_adjust(hspace=.5)

    # fill information in df if it is missing
    df = dft.fill_missing_data(df)

    # add a column with the date for the day
    df = dft.add_day_column_to_df(df)

    # write the subject name and some info
    ax_name = plots.summary_text_plot(df, kind="subject", ax=ax_name, fontsize=15)

    # generate the calendar plot
    dates_df = dft.get_dates_df(df)
    cal_image = plots.rasterize_plot(plots.training_calendar_plot(dates_df), dpi=600)
    # paste the calendar plot filling the entire axis
    ax_cal.imshow(cal_image)
    ax_cal.axis("off")

    # add the training time plot
    # Plot the percentage of time that the task is running per day and the heatmap of the occupancy during the day
    occupancy_df = dft.get_start_and_end_of_sessions_df(df)
    occupancy_heatmap = dft.get_occupancy_heatmap(occupancy_df, window_size=30)
    fig.delaxes(ax_training_time)  # Remove the default second subplot
    ax_training_time = fig.add_subplot(gs1[0, 2], projection='polar')  # Add a polar subplot
    plots.plot_training_times_clock_heatmap(occupancy_heatmap, ax=ax_training_time)

    # do the barplot
    bp_df = df.groupby(["year_month_day", "date", "current_training_stage"]).count()
    # pivot the dataframe so that the individual "date" indexes are stacked
    bp_df = bp_df.pivot_table(index="year_month_day", columns=["date", "current_training_stage"], values="trial")
    # Plot the stacked barplot, coloring by current_training_stage
    ax_bar = plots.trials_by_day_plot(bp_df, ax=ax_bar, cmap="tab10")

    # remove box
    ax_bar.get_legend().get_frame().set_linewidth(0.0)

    # Add a vertical histogram
    # ax_hist = trials_by_session_hist(dates_df, ax=ax_hist, ylim=ax_bar.get_ylim())

    # overlay water consumption in the bar plot
    water_df = dft.get_water_df(df, grouping_column="year_month_day")
    ax_bar = plots.water_by_date_plot(water_df, ax=ax_bar)

    # Add the performance vs trials plot
    if "perf_window" in kwargs:
        window = kwargs["perf_window"]
    else:
        window = 50
    df = dft.get_performance_through_trials(df, window=window)
    ax_perf = plots.performance_vs_trials_plot(df, ax=ax_perf, legend=False)

    df = dft.get_repeat_or_alternate_performance(df)
    df_pbd = dft.get_performance_by_decision_df(df)
    ax_pbd = plots.performance_by_decision_plot(df_pbd, ax=ax_pbd)

    # add the bias plot showing 20 steps
    # get what the animal is doing, if it is alternating or repeating to the left or to the right
    df = dft.add_mouse_first_choice(df)
    df = dft.add_mouse_last_choice(df)
    df = dft.add_port_where_animal_comes_from(df)
    # get a metric to see the bias in choices (including alternation)
    df['roa_choice_numeric'] = df.apply(utils.get_repeat_or_alternate_to_numeric, axis=1)
    # evolution of bias by trial group
    trial_group_size = df.shape[0] // 40
    df['trial_group'] = df['total_trial'] // trial_group_size * trial_group_size
    # remove the last group if it is smaller than the others
    if df['trial_group'].nunique() > 1:
        df_evol = df[df['trial_group'] < df['trial_group'].max() * 0.7]
    else:
        df_evol = df.copy()
    df_bias_evolution = dft.get_bias_evolution_df(df_evol, groupby='trial_group')
    df_bias_evolution = dft.points_to_lines_for_bias_evolution(df_bias_evolution, groupby='trial_group')
    ax_bias = plots.plot_decision_evolution_triangle(df_bias_evolution, ax=ax_bias, hue='trial_group')

    # holding time in the center port
    df_ch = dft.get_center_hold_df(df)
    ax_htime = plots.plot_mean_and_cis_by_date(df_ch, item_to_show="number_of_pokes", group_trials_by="year_month_day", ax=ax_htime, color='tab:green')
    ax_htime = plots.plot_mean_and_cis_by_date(df_ch, item_to_show="hold_time", group_trials_by="year_month_day", ax=ax_htime, color='tab:red')

    # add the reaction time plot
    rt_df = dft.get_reaction_times_by_date_df(df)
    ax_rt = plots.plot_mean_and_cis_by_date(rt_df, item_to_show="reaction_time", group_trials_by="year_month_day", ax=ax_rt, color='tab:blue', ylog=True)
    ax_rt = plots.plot_mean_and_cis_by_date(rt_df, item_to_show="time_between_trials", group_trials_by="year_month_day", ax=ax_rt, color='tab:orange', ylog=True)

    # Summary plot
    if summary_matrix_plot_requested:
        summat_df, summat_info = dft.get_training_summary_matrix(df)
        ax_summat = plots.summary_matrix_plot(
            mat_df=summat_df,
            mat_df_metadata=summat_info,
            mouse_name="",
            ax=ax_summat,
            training_stage_inlegend=False,
        )
        # put legend to the right in one column
        ax_summat.legend(
            bbox_to_anchor=(1.35, .9),
            # loc="upper right",
            borderaxespad=0.0,
            fontsize=7,
            ncol=1,
        )

    plt.tight_layout()

    return fig


def session_summary_figure(df: pd.DataFrame, **kwargs) -> plt.Figure:
    """
    Summary of a particular session.
    """
    # if more than one session is there, raise an error
    # if df.date.nunique() > 1:
    #     raise ValueError("The dataframe contains more than one session")

    # create the main figure with GridSpec
    width = kwargs.get("width", 10)
    height = kwargs.get("height", 6)
    fig = plt.figure(figsize=(width, height))
    rows_gs = gridspec.GridSpec(3, 1, height_ratios=[1, 1, 1])
    # Create separate inner grids for each row with different width ratios
    top_gs = gridspec.GridSpecFromSubplotSpec(
        1, 3, subplot_spec=rows_gs[0], width_ratios=[2, 2, 1]
    )
    mid_gs = gridspec.GridSpecFromSubplotSpec(
<<<<<<< HEAD
        1, 4, subplot_spec=rows_gs[1], width_ratios=[1, 1, 1, 1]
=======
        1, 4, subplot_spec=rows_gs[1], width_ratios=[1, 1, 1, 1] # I change to 4 plot in this row
>>>>>>> 86b3471f
    )
    bot_gs = gridspec.GridSpecFromSubplotSpec(
        1, 2, subplot_spec=rows_gs[2], width_ratios=[1, 1]
    )

    text_ax = fig.add_subplot(top_gs[0, 0])
    perf_ax = fig.add_subplot(top_gs[0, 1])
    lrc_ax = fig.add_subplot(top_gs[0, 2])
    roap_ax = fig.add_subplot(mid_gs[0, 0])
<<<<<<< HEAD
    psych_ax = fig.add_subplot(mid_gs[0, 1])
    p2hn_ax = fig.add_subplot(mid_gs[0, 2])
    p2ht_ax = fig.add_subplot(mid_gs[0, 3])
=======
    # psych_ax = fig.add_subplot(mid_gs[0, 1])
    visual_psych_by_difficulty_ratio_ax = fig.add_subplot(mid_gs[0, 1])
    auditory_psych_by_difficulty_ratio_ax = fig.add_subplot(mid_gs[0, 2])
    # reaction_time_ax = fig.add_subplot(mid_gs[0, 2])
>>>>>>> 86b3471f
    bias_ax = fig.add_subplot(bot_gs[0, 0])
    ax_rt = fig.add_subplot(bot_gs[0, 1])


    # fig.tight_layout()
    # original_pos = reaction_time_ax.get_position()
    #Altering the bottom right subplot bbox to remove the padding between subplots and the figure border to adapt the rasterized image later that already includes axis
    #The default pading = 0.2 and so the pading between subplots is 0.05
    # reaction_time_ax.set_position(pos=[original_pos.x0-0.05, original_pos.y0-0.075, original_pos.width+0.05, original_pos.height+0.075])
    
    # TODO: separate optogenetic and control if available in several plots
    # TODO: Performance by trial with blocks if available

    text_ax = plots.summary_text_plot(df, kind="session", ax=text_ax)
    # Add the performance vs trials plot
    window = kwargs.get("perf_window", 50)
    df = dft.get_performance_through_trials(df, window=window)
    # find the index of the session changes
    session_changes = df[df.session != df.session.shift(1)].index
    # add a vertical line to the performance plot
    perf_ax = plots.performance_vs_trials_plot(df, perf_ax, legend=False, session_changes=session_changes)
    lrc_ax = plots.correct_left_and_right_plot(df, lrc_ax)
    df["repeat_or_alternate"] = dft.get_repeat_or_alternate_series(df.correct_side)
    df = dft.get_repeat_or_alternate_performance(df, window=window)
    roap_ax = plots.repeat_or_alternate_performance_plot(df, roap_ax)
<<<<<<< HEAD
    psych_df = dft.get_performance_by_difficulty(df)
    psych_ax = plots.psychometric_plot(psych_df, psych_ax)
    df["port2_holds"] = df.apply(lambda row: utils.get_trial_port_hold(row, 2), axis=1)
    p2hn_ax = plots.plot_number_of_pokes_histogram(df, port_number=2, ax=p2hn_ax)
    p2ht_ax = plots.plot_port_holding_time_histogram(df, port_number=2, ax=p2ht_ax)
=======
    # psych_df = dft.get_performance_by_difficulty(df)
    # psych_ax = plots.psychometric_plot(psych_df, psych_ax)


    # TODO: For Nuo:
    """
    What we need is for these functions (e.g. session_summary_figure) to be able to take any set of trials
    and work regardless of what they contain. For instance, your changes work now if within the trials there are
    some that correspond to "current_training_stage" == "TwoAFC_visual_hard", but if there are no such trials,
    the psychometric plot will not be generated (try running plot_testing.ipynb). We need to make sure that the function can handle
    all possible cases. These are:
    - All trials are of one modality (visual and auditory) and all are easy (no need for psychometric plot)
    - All trials are of one modality (visual and auditory) and all are hard (psychometric plot)
    - All trials are of one modality (visual and auditory) and some are easy and some are hard (psychometric plot, but including all training stages)
        ***Thinking about this, it would be very nice to overlay a trial count (a histogram or something like that) on top of the psychometric plot.
            These plots can be tricky as they require to make a separate figure, and then rasterize it to paste it in the main figure. Leave this for later.
    - Same as above but we have mixed modalities. In this case, we need to generate two psychometric plots, one for each modality.

    The trick here is to think of a robust logic to do all this without errors. 
    
    """
    modalities = [
        {
            "name": "visual",
            "stage": "TwoAFC_visual_hard",
            "ax": visual_psych_by_difficulty_ratio_ax,
        },
        {
            "name": "auditory",
            "stage": "TwoAFC_auditory_hard",
            "ax": auditory_psych_by_difficulty_ratio_ax,
        },
    ]

    for mod in modalities:
        df_mod = df[df["current_training_stage"].str.contains(mod["name"], na=False)]
        if not df_mod.empty:
            if mod["stage"] in df_mod["current_training_stage"].unique():
                df_mod_hard = df_mod[df_mod["current_training_stage"] == mod["stage"]]
                psych_df = dft.get_performance_by_difficulty_ratio(df_mod_hard)
                plots.psychometric_plot_by_discreVal(psych_df, x = mod["name"] + '_stimulus_ratio', y = 'left_choice', mod["ax"])
                mod["ax"].set_title(mod["name"] + " psychometric plot", fontsize=10)
            else:
                mod["ax"].text(0.1, 0.5, "No hard trials in " + mod["name"], fontsize=10, color='k')
        else:
            mod["ax"].text(0.1, 0.5, "No trials in " + mod["name"], fontsize=10, color='k')
    # df = dft.calculate_time_between_trials_and_reaction_time(df, window=window)
    # reaction_time_image = plots.rasterize_plot(plots.plot_time_between_trials_and_reaction_time(df), dpi=300)
    # reaction_time_ax.imshow(reaction_time_image, aspect='auto')
    # # Turn off the axis for clean presentation
    # reaction_time_ax.axis("off")
>>>>>>> 86b3471f

    # add the bias plot
    # get the first choice of the mouse
    df = dft.add_mouse_first_choice(df)
    # is it repeating or alternating?
    df["roa_choice"] = dft.get_repeat_or_alternate_series(df.first_choice)
    # turn bias into a number (-1 for left, 1 for right, 0 for alternating)
    df['bias'] = df.apply(utils.get_repeat_or_alternate_to_numeric, axis=1)
    bias_ax = plots.bias_vs_trials_plot(df, bias_ax)

    df = dft.calculate_time_between_trials_and_reaction_time(df)
    reaction_time_image = plots.rasterize_plot(plots.plot_time_between_trials_and_reaction_time(df), dpi=300)
    ax_rt.imshow(reaction_time_image, aspect='auto')
    # Turn off the axis for clean presentation
    ax_rt.axis("off")

    fig.tight_layout()

    return fig<|MERGE_RESOLUTION|>--- conflicted
+++ resolved
@@ -183,11 +183,7 @@
         1, 3, subplot_spec=rows_gs[0], width_ratios=[2, 2, 1]
     )
     mid_gs = gridspec.GridSpecFromSubplotSpec(
-<<<<<<< HEAD
-        1, 4, subplot_spec=rows_gs[1], width_ratios=[1, 1, 1, 1]
-=======
-        1, 4, subplot_spec=rows_gs[1], width_ratios=[1, 1, 1, 1] # I change to 4 plot in this row
->>>>>>> 86b3471f
+        1, 5, subplot_spec=rows_gs[1], width_ratios=[1, 1, 1, 1, 1]
     )
     bot_gs = gridspec.GridSpecFromSubplotSpec(
         1, 2, subplot_spec=rows_gs[2], width_ratios=[1, 1]
@@ -197,16 +193,11 @@
     perf_ax = fig.add_subplot(top_gs[0, 1])
     lrc_ax = fig.add_subplot(top_gs[0, 2])
     roap_ax = fig.add_subplot(mid_gs[0, 0])
-<<<<<<< HEAD
-    psych_ax = fig.add_subplot(mid_gs[0, 1])
-    p2hn_ax = fig.add_subplot(mid_gs[0, 2])
-    p2ht_ax = fig.add_subplot(mid_gs[0, 3])
-=======
     # psych_ax = fig.add_subplot(mid_gs[0, 1])
     visual_psych_by_difficulty_ratio_ax = fig.add_subplot(mid_gs[0, 1])
     auditory_psych_by_difficulty_ratio_ax = fig.add_subplot(mid_gs[0, 2])
-    # reaction_time_ax = fig.add_subplot(mid_gs[0, 2])
->>>>>>> 86b3471f
+    p2hn_ax = fig.add_subplot(mid_gs[0, 3])
+    p2ht_ax = fig.add_subplot(mid_gs[0, 4])
     bias_ax = fig.add_subplot(bot_gs[0, 0])
     ax_rt = fig.add_subplot(bot_gs[0, 1])
 
@@ -232,13 +223,6 @@
     df["repeat_or_alternate"] = dft.get_repeat_or_alternate_series(df.correct_side)
     df = dft.get_repeat_or_alternate_performance(df, window=window)
     roap_ax = plots.repeat_or_alternate_performance_plot(df, roap_ax)
-<<<<<<< HEAD
-    psych_df = dft.get_performance_by_difficulty(df)
-    psych_ax = plots.psychometric_plot(psych_df, psych_ax)
-    df["port2_holds"] = df.apply(lambda row: utils.get_trial_port_hold(row, 2), axis=1)
-    p2hn_ax = plots.plot_number_of_pokes_histogram(df, port_number=2, ax=p2hn_ax)
-    p2ht_ax = plots.plot_port_holding_time_histogram(df, port_number=2, ax=p2ht_ax)
-=======
     # psych_df = dft.get_performance_by_difficulty(df)
     # psych_ax = plots.psychometric_plot(psych_df, psych_ax)
 
@@ -285,12 +269,12 @@
                 mod["ax"].text(0.1, 0.5, "No hard trials in " + mod["name"], fontsize=10, color='k')
         else:
             mod["ax"].text(0.1, 0.5, "No trials in " + mod["name"], fontsize=10, color='k')
-    # df = dft.calculate_time_between_trials_and_reaction_time(df, window=window)
-    # reaction_time_image = plots.rasterize_plot(plots.plot_time_between_trials_and_reaction_time(df), dpi=300)
-    # reaction_time_ax.imshow(reaction_time_image, aspect='auto')
-    # # Turn off the axis for clean presentation
-    # reaction_time_ax.axis("off")
->>>>>>> 86b3471f
+
+
+
+    df["port2_holds"] = df.apply(lambda row: utils.get_trial_port_hold(row, 2), axis=1)
+    p2hn_ax = plots.plot_number_of_pokes_histogram(df, port_number=2, ax=p2hn_ax)
+    p2ht_ax = plots.plot_port_holding_time_histogram(df, port_number=2, ax=p2ht_ax)
 
     # add the bias plot
     # get the first choice of the mouse
