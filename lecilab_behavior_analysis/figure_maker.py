--- conflicted
+++ resolved
@@ -261,13 +261,6 @@
         else:
             ax_name.text(0.1, 0.5, "No trials in " + mod, fontsize=10, color='k')
 
-<<<<<<< HEAD
-    # df = dft.calculate_time_between_trials_and_reaction_time(df, window=window)
-    # reaction_time_image = plots.rasterize_plot(plots.plot_time_between_trials_and_reaction_time(df), dpi=300)
-    # reaction_time_ax.imshow(reaction_time_image, aspect='auto')
-    # # Turn off the axis for clean presentation
-    # reaction_time_ax.axis("off")
-=======
     # modalities = [
     #     {
     #         "name": "visual",
@@ -299,7 +292,6 @@
     df["port2_holds"] = df.apply(lambda row: utils.get_trial_port_hold(row, 2), axis=1)
     p2hn_ax = plots.plot_number_of_pokes_histogram(df, port_number=2, ax=p2hn_ax)
     p2ht_ax = plots.plot_port_holding_time_histogram(df, port_number=2, ax=p2ht_ax)
->>>>>>> cf9e1950
 
     # add the bias plot
     # get the first choice of the mouse
