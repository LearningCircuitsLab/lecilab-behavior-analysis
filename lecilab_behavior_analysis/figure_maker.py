import matplotlib.gridspec as gridspec
import pandas as pd
<<<<<<< HEAD
=======
from lecilab_behavior_analysis.df_transforms import (
    get_dates_df,
    get_water_df,
    get_repeat_or_alternate_series,
    get_performance_through_trials,
    get_repeat_or_alternate_performance,
    get_performance_by_difficulty,
    summary_matrix,
)
from lecilab_behavior_analysis.plots import (
    rasterize_plot,
    training_calendar_plot,
    trials_by_date_plot,
    trials_by_session_hist,
    water_by_date_plot,
    performance_vs_trials_plot,
    session_summary_text,
    correct_left_and_right_plot,
    repeat_or_alternate_performance_plot,
    psychometric_plot,
    summary_matrix_plot,
)
>>>>>>> c78ab92d
from matplotlib import pyplot as plt
from matplotlib.figure import Figure

from lecilab_behavior_analysis.df_transforms import (
    get_dates_df, get_performance_through_trials,
    get_repeat_or_alternate_performance, get_repeat_or_alternate_series,
    get_water_df)
from lecilab_behavior_analysis.plots import (
    correct_left_and_right_plot, performance_vs_trials_plot,
    rasterized_calendar_plot, repeat_or_alternate_performance_plot,
    session_summary_text, trials_by_date_plot, trials_by_session_hist,
    water_by_date_plot)


def subject_progress_figure(df: pd.DataFrame, title: str, **kwargs) -> Figure:
    """
    Information about the trials done in a session and the water consumption
    """
    # TODO: add the heatmap that I did in postdoc
    
    # create the main figure with GridSpec
    fig = plt.figure(figsize=(10, 9))
    rows_gs = gridspec.GridSpec(3, 1, height_ratios=[.5, 1, .7])
    # Create separate inner grids for each row with different width ratios
    top_gs = gridspec.GridSpecFromSubplotSpec(1, 1, subplot_spec=rows_gs[0])
    med_gs = gridspec.GridSpecFromSubplotSpec(
        1, 2, subplot_spec=rows_gs[1], width_ratios=[1.5, 3]
    )
    bot_gs = gridspec.GridSpecFromSubplotSpec(1, 1, subplot_spec=rows_gs[2])
    # Create the top axis spanning both columns
    ax_cal = fig.add_subplot(top_gs[0, 0])
    # Create the medium axes
    ax_bar = fig.add_subplot(med_gs[0, 1])
    # ax_hist = fig.add_subplot(med_gs[0, 1])
    # Create the bottom axis
    ax_perf = fig.add_subplot(med_gs[0, 0])
    # change the width of the ax_perf
    # ax_perf.set_position([0.1, 0.1, 0.2, 0.2])
    ax_summat = fig.add_subplot(bot_gs[0, 0])

    # add a vertical space between the medium and bottom row
    fig.subplots_adjust(hspace=.5)

    # generate the dates dataframe
    dates_df = get_dates_df(df)

    # generate the calendar plot
    cal_image = rasterize_plot(training_calendar_plot(dates_df))
    # paste the calendar plot
    ax_cal.imshow(cal_image)
    ax_cal.axis("off")

    # do the barplot
    ax_bar = trials_by_date_plot(dates_df, ax=ax_bar)
    # get the legend and move it to the top right, and change the text size
    ax_bar.legend(
        bbox_to_anchor=(1.1, 1.2),
        loc="upper right",
        borderaxespad=0.0,
        fontsize=7,
        ncol=len(dates_df.current_training_stage.unique()),
    )
    # remove box
    ax_bar.get_legend().get_frame().set_linewidth(0.0)

    # Add a vertical histogram
    # ax_hist = trials_by_session_hist(dates_df, ax=ax_hist, ylim=ax_bar.get_ylim())

    # overlay water consumption in the bar plot
    water_df = get_water_df(df)
    ax_bar = water_by_date_plot(water_df, ax=ax_bar)

    # Add the performance vs trials plot
    if "perf_window" in kwargs:
        window = kwargs["perf_window"]
    else:
        window = 50
    df = get_performance_through_trials(df, window=window)
    ax_perf = performance_vs_trials_plot(df, ax=ax_perf, legend=False)

    # Summary plot
    summat_df, summat_info = summary_matrix(df)
    ax_summat = summary_matrix_plot(
        mat_df=summat_df,
        mat_df_metadata=summat_info,
        mouse_name="",
        ax=ax_summat,
        training_stage_inlegend=False,
    )
    # put legend to the right in one column
    ax_summat.legend(
        bbox_to_anchor=(1.35, .9),
        # loc="upper right",
        borderaxespad=0.0,
        fontsize=7,
        ncol=1,
    )

    # Add title within the figure
    fig.suptitle(title, fontsize=12, y=0.90)

    # fig.tight_layout()

    return fig


def session_summary_figure(df: pd.DataFrame, mouse_name: str = "", **kwargs) -> Figure:
    """
    summary of a particular session
    """
    # if more than one session is there, raise an error
    if df.date.nunique() > 1:
        raise ValueError("The dataframe contains more than one session")

    # create the main figure with GridSpec
    width = kwargs.get("width", 10)
    height = kwargs.get("height", 6)
    fig = plt.figure(figsize=(width, height))
    rows_gs = gridspec.GridSpec(2, 1, height_ratios=[1, 1])
    # Create separate inner grids for each row with different width ratios
    top_gs = gridspec.GridSpecFromSubplotSpec(
        1, 3, subplot_spec=rows_gs[0], width_ratios=[2, 2, 1]
    )
    bot_gs = gridspec.GridSpecFromSubplotSpec(
        1, 3, subplot_spec=rows_gs[1], width_ratios=[1, 1, 1]
    )

    text_ax = fig.add_subplot(top_gs[0, 0])
    perf_ax = fig.add_subplot(top_gs[0, 1])
    lrc_ax = fig.add_subplot(top_gs[0, 2])
    roap_ax = fig.add_subplot(bot_gs[0, 0])
    psych_ax = fig.add_subplot(bot_gs[0, 1])
    # TODO: Response-time by trial (scatter with histogram) For side and trial start
    # TODO: Psychometric with actual values and fit
    # TODO: separate optogenetic and control if available in several plots
    # TODO: Performance by trial with blocks if available

    text_ax = session_summary_text(df, text_ax, mouse_name)
    # Add the performance vs trials plot
    window = kwargs.get("perf_window", 50)
    df = get_performance_through_trials(df, window=window)
    perf_ax = performance_vs_trials_plot(df, perf_ax, legend=False)
    lrc_ax = correct_left_and_right_plot(df, lrc_ax)
    df["repeat_or_alternate"] = get_repeat_or_alternate_series(df.correct_side)
    df = get_repeat_or_alternate_performance(df, window=window)
    roap_ax = repeat_or_alternate_performance_plot(df, roap_ax)
    psych_df = get_performance_by_difficulty(df)
    psych_ax = psychometric_plot(psych_df, psych_ax)

    fig.tight_layout()

    return fig<|MERGE_RESOLUTION|>--- conflicted
+++ resolved
@@ -1,42 +1,18 @@
 import matplotlib.gridspec as gridspec
 import pandas as pd
-<<<<<<< HEAD
-=======
-from lecilab_behavior_analysis.df_transforms import (
-    get_dates_df,
-    get_water_df,
-    get_repeat_or_alternate_series,
-    get_performance_through_trials,
-    get_repeat_or_alternate_performance,
-    get_performance_by_difficulty,
-    summary_matrix,
-)
-from lecilab_behavior_analysis.plots import (
-    rasterize_plot,
-    training_calendar_plot,
-    trials_by_date_plot,
-    trials_by_session_hist,
-    water_by_date_plot,
-    performance_vs_trials_plot,
-    session_summary_text,
-    correct_left_and_right_plot,
-    repeat_or_alternate_performance_plot,
-    psychometric_plot,
-    summary_matrix_plot,
-)
->>>>>>> c78ab92d
 from matplotlib import pyplot as plt
 from matplotlib.figure import Figure
 
 from lecilab_behavior_analysis.df_transforms import (
-    get_dates_df, get_performance_through_trials,
-    get_repeat_or_alternate_performance, get_repeat_or_alternate_series,
-    get_water_df)
+    get_dates_df, get_performance_by_difficulty,
+    get_performance_through_trials, get_repeat_or_alternate_performance,
+    get_repeat_or_alternate_series, get_water_df, summary_matrix)
 from lecilab_behavior_analysis.plots import (
-    correct_left_and_right_plot, performance_vs_trials_plot,
-    rasterized_calendar_plot, repeat_or_alternate_performance_plot,
-    session_summary_text, trials_by_date_plot, trials_by_session_hist,
-    water_by_date_plot)
+    correct_left_and_right_plot, performance_vs_trials_plot, psychometric_plot,
+    rasterize_plot, rasterized_calendar_plot,
+    repeat_or_alternate_performance_plot, session_summary_text,
+    summary_matrix_plot, training_calendar_plot, trials_by_date_plot,
+    trials_by_session_hist, water_by_date_plot)
 
 
 def subject_progress_figure(df: pd.DataFrame, title: str, **kwargs) -> Figure:
