import calplot
import numpy as np
import pandas as pd
import seaborn as sns
from matplotlib import pyplot as plt
from matplotlib.backends.backend_agg import FigureCanvasAgg
import networkx as nx
import matplotlib.pyplot as plt
import matplotlib.cm as cm
import matplotlib.colors as mcolors
import plotly.graph_objects as go

import lecilab_behavior_analysis.utils as utils
from lecilab_behavior_analysis.utils import (column_checker, get_text_from_subset_df, list_to_colors, get_text_from_subject_df)


def training_calendar_plot(dates_df: pd.DataFrame) -> plt.Figure:
    # make the calendar plot and convert it to an image
    column_checker(dates_df, required_columns={"trial"})
    cpfig, _ = calplot.calplot(
        data=dates_df.trial, yearlabel_kws={"fontname": "sans-serif"}
    )

    return cpfig


def rasterize_plot(plot: plt.Figure, dpi: int = 300) -> np.ndarray:
    plot.set_dpi(dpi)
    canvas = FigureCanvasAgg(plot)
    canvas.draw()
    width, height = plot.get_size_inches() * dpi
    # Get ARGB buffer and reshape
    argb = np.frombuffer(canvas.tostring_argb(), dtype="uint8").reshape(
        int(height), int(width), 4  # 4 channels (A, R, G, B)
    )
    # Remove alpha channel by keeping only R, G, B
    rgb = argb[:, :, 1:]  # Drop the first (alpha) channel
    plt.close(plot)
    return rgb


def trials_by_session_plot(dates_df: pd.DataFrame, ax: plt.Axes = None) -> plt.Axes:
    column_checker(dates_df, required_columns={"trial"})
    if dates_df.index.name != "date":
        raise ValueError("The dataframe must have [date] as index")
    if ax is None:
        ax = plt.gca()
    if "current_training_stage" in dates_df.columns:
        hue = "current_training_stage"
    else:
        hue = None
    sns.barplot(data=dates_df, x="date", y="trial", hue=hue, ax=ax)
    ax.legend(bbox_to_anchor=(0.5, 1.25), loc="upper center", ncol=3, borderaxespad=0.0)
    ax.get_legend().get_frame().set_linewidth(0.0)
    ax.set_ylabel("Number of trials")
    ax.set_xlabel("")
    ax.tick_params(axis="x", rotation=45, labelsize=7)
    for label in ax.get_xticklabels():
        label.set_horizontalalignment("right")
    ax.spines["top"].set_visible(False)
    ax.spines["right"].set_visible(False)
    return ax


def trials_by_day_plot(
    dates_df: pd.DataFrame, ax: plt.Axes = None, cmap: str = "tab10"
) -> plt.Axes:
    array_of_training_stages = np.array([x[1] for x in dates_df.columns])
    color_list, color_dict = list_to_colors(ids=array_of_training_stages, cmap=cmap)
    ax = dates_df.plot(kind="bar", stacked=True, edgecolor="black", color=color_list, ax=ax)
    ax.set_ylabel("Number of trials")
    ax.set_xlabel("")
    # remove the legend
    ax.get_legend().remove()
    # create a new legend
    labels, leg_cols = zip(*color_dict.items())
    handles = [plt.Rectangle((0, 0), 1, 1, color=color) for color in leg_cols]
    ax.legend(handles, labels, bbox_to_anchor=(0.5, 1.25), loc="upper center", ncol=3, borderaxespad=0.0)
    ax.get_legend().get_frame().set_linewidth(0.0)
    # rotate the x-axis labels and align them to the end
    ax.tick_params(axis="x", rotation=45, labelsize=7)
    for label in ax.get_xticklabels():
        label.set_horizontalalignment("right")
    
    return ax


def trials_by_session_hist(
    dates_df: pd.DataFrame, ax: plt.Axes = None, **kwargs
) -> plt.Axes:
    column_checker(dates_df, required_columns={"trial"})
    dates_df["trial"].hist(ax=ax, orientation="horizontal", bins=15, color="gray")
    if "ylim" in kwargs:
        ax.set_ylim(kwargs["ylim"])
    # remove the axis
    ax.axis("off")
    # flip x axis
    ax.invert_xaxis()
    return ax


def performance_vs_trials_plot(
    df: pd.DataFrame, ax: plt.Axes = None, **kwargs
) -> plt.Axes:
    """
    Plot the performance vs the number of trials
    """
    # check if the dataframe has the necessary columns
    column_checker(df, required_columns={"total_trial", "performance_w"})

    # if there is no "current_training_stage" column, generate a fake one
    if "current_training_stage" not in df.columns:
        df["current_training_stage"] = "All"

    # plot the performance
    # for stage in df["current_training_stage"].unique():
    #     stage_df = df[df["current_training_stage"] == stage]
    #     sns.lineplot(
    #         data=stage_df, x="total_trial", y="performance_w", ax=ax, label=stage
    #     )
    sns.lineplot(
        data=df,
        x="total_trial",
        y="performance_w",
        hue="current_training_stage",
        ax=ax,
    )
    if "session_changes" in kwargs and len(kwargs["session_changes"]) > 1:
        for sc in kwargs["session_changes"][1:]:
            tt = df.loc[sc]["total_trial"]
            ax.axvline(tt, linestyle="--", color="gray")
    # ax.set_xlim(left=0)
    if "ylim" in kwargs:
        ax.set_ylim(kwargs["ylim"])
    ax.set_xlabel("Trial number")
    ax.set_ylabel("Performance")
    # horizontal line at 50%
    ax.axhline(50, linestyle="--", color="gray")
    # remove box
    ax.spines["top"].set_visible(False)
    ax.spines["right"].set_visible(False)
    if "legend" in kwargs:
        if kwargs["legend"] == False:
            ax.get_legend().remove()

    return ax


def water_by_date_plot(water_df: pd.Series, ax: plt.Axes = None) -> plt.Axes:
    # if water_df.index.name != "date":
    #     raise ValueError("The dataframe must have [date] as index")
    # check if there is someting plotted in the axis already
    items_in_axis = (
        len(ax.patches) + len(ax.lines) + len(ax.collections) + len(ax.texts)
    )
    if items_in_axis > 0:
        # create a new y axis on the right
        ax2 = ax.twinx()
        ax_to_use = ax2
        add_stuff = False
    else:
        ax_to_use = ax
        add_stuff = True

    water_df.plot(ax=ax_to_use, color="black")
    ax_to_use.set_ylabel("Water consumed (μl)")
    ax_to_use.spines["top"].set_visible(False)
    if add_stuff:
        ax_to_use.set_xlabel("Date")
        ax_to_use.tick_params(axis="x", rotation=45)
        for label in ax_to_use.get_xticklabels():
            label.set_horizontalalignment("right")
        ax_to_use.spines["right"].set_visible(False)
    ax_to_use.set_ylim(bottom=0)
    return ax_to_use


def summary_text_plot(
    df: pd.DataFrame, kind: str = "session", ax: plt.Axes = None, **kwargs
) -> plt.Axes:
    """
    summary of a particular session or subject
    """
    if ax is None:
        ax = plt.gca()
    # if the dataframe is empty
    if df.empty:
        text = "No data available"
    elif kind == "session":
        text = get_text_from_subset_df(df, reduced=True)
    elif kind == "subject":
        text = get_text_from_subject_df(df)
    else:
        raise ValueError("kind must be 'session' or 'subject'")
    if "fontsize" in kwargs:
        fontsize = kwargs["fontsize"]
    else:
        fontsize = 10
    ax.text(0, 0, text, fontsize=fontsize)
    ax.axis("off")
    return ax


def number_of_correct_responses_plot(df: pd.DataFrame, ax: plt.Axes = None) -> plt.Axes:
    if "stimulus_modality" not in df.columns:
        return correct_left_and_right_plot(df, ax)
    elif df['stimulus_modality'].nunique() == 1:
        # if there is only one modality, plot the correct left and right plot
        return correct_left_and_right_plot(df, ax)
    else:
        return correct_left_and_right_plot_multisensory(df, ax)


def correct_left_and_right_plot(df: pd.DataFrame, ax: plt.Axes = None) -> plt.Axes:
    if ax is None:
        ax = plt.gca()
    column_checker(df, required_columns={"correct_side", "correct"})
    sns.countplot(data=df, x="correct_side", hue="correct", ax=ax, hue_order=[False, True])
    ax.set_xlabel("Correct side")
    ax.set_ylabel("Number of trials")
    ax.set_ylim(top=ax.get_ylim()[1]*1.1)
    ax.legend(["Error", "Correct"], bbox_to_anchor=(0.5, 1.05), loc="upper center", ncol=1, borderaxespad=0.0)
    ax.get_legend().get_frame().set_linewidth(0.0)
    ax.get_legend().set_frame_on(False)
    # change labels of the legend
    ax.spines[["top", "right"]].set_visible(False)
    return ax


def correct_left_and_right_plot_multisensory(df: pd.DataFrame, ax: plt.Axes = None) -> plt.Axes:
    if ax is None:
        ax = plt.gca()
    column_checker(df, required_columns={"correct_side", "correct", "stimulus_modality"})
    
    # Group the data by 'stimulus_modality', 'correct_side', and 'correct' and count occurrences
    grouped_df = (
        df.groupby(["stimulus_modality", "correct_side", "correct"])
        .size()
        .reset_index(name="count")
    )
    
    # Create a new column combining 'correct_side' and 'stimulus_modality' with a line break for the x-axis
    grouped_df["x"] = grouped_df["correct_side"] + "\n" + grouped_df["stimulus_modality"]
    
    # Create a bar plot using the grouped data
    sns.barplot(
        data=grouped_df,
        x="x",
        y="count",
        hue="correct",
        ax=ax,
        hue_order=[False, True],
        errorbar=None,
    )
    
    ax.set_xlabel("")
    ax.set_ylabel("Number of Trials")
    ax.spines[["top", "right"]].set_visible(False)
    ax.legend(title="Correct", loc="upper right")
    
    return ax


def repeat_or_alternate_performance_plot(
    df: pd.DataFrame, ax: plt.Axes = None, **kwargs
) -> plt.Axes:
    if ax is None:
        ax = plt.gca()
    column_checker(
        df,
        required_columns={
            "repeat_or_alternate",
            "repeat_or_alternate_performance",
            "total_trial",
        },
    )
    if "session_changes" in kwargs and len(kwargs["session_changes"]) > 1:
        for sc in kwargs["session_changes"][1:]:
            tt = df.loc[sc]["total_trial"]
            ax.axvline(tt, linestyle="--", color="gray")
    sns.lineplot(
        data=df,
        x="total_trial",
        y="repeat_or_alternate_performance",
        hue="repeat_or_alternate",
        hue_order=["repeat", "alternate"],
        ax=ax,
    )
    ax.set_xlabel("Trial number")
    ax.set_ylabel("Performance")
    ax.axhline(50, linestyle="--", color="gray")
    ax.spines[["top", "right"]].set_visible(False)
    # x axis always starts at 0
    # ax.set_xlim(left=0)
    if "ylim" in kwargs:
        ax.set_ylim(kwargs["ylim"])
    # put the legend at the top in one row
    ax.legend(bbox_to_anchor=(0.5, 1.05), loc="upper center", ncol=2, borderaxespad=0.0)
    # remove box
    ax.get_legend().get_frame().set_linewidth(0.0)
    ax.get_legend().set_frame_on(False)

    return ax


def psychometric_plot(df: pd.DataFrame, x, y, ax: plt.Axes = None, 
                                   point_kwargs = None,
                                   line_kwargs = None,
                                   valueType = 'discrete',
                                   bins = 6) -> plt.Axes:
    if ax is None:
        ax = plt.gca()
    
    default_point_kwargs = {
            'color': 'blue',
            'markers': 'o',
            'errorbar': ("ci", 95),
            'label': 'Observed Choices',
            'native_scale': True,
            'linestyles': '',
            'markersize': 5,
            'capsize': 0.01
        }
    if point_kwargs is None:
        point_kwargs = {}
    point_kwargs = {**default_point_kwargs, **point_kwargs}
    
    default_line_kwargs = {
            'color': 'red',
            'label': 'Lapse Logistic Fit (Independent)',
            'linestyle': '-'
        }
    if line_kwargs is None:
        line_kwargs = {}
    line_kwargs = {**default_line_kwargs, **line_kwargs}

    column_checker(df, required_columns={x, y})
    df_copy = df.copy(deep=True)
    if valueType == 'discrete':
<<<<<<< HEAD
        if 0 in df_copy[x].unique():
            # if there are 0s in the data, we need to add a small value to avoid log(0)
            df_copy[x + "_fit"] = df_copy[x]
            df_copy[x + "_fit"].replace(0, 0.0001, inplace=True)
            ax.set_xlabel(x)
        else:
            df_copy[x + "_fit"] = np.sign(df_copy[x]) * (np.log(abs(df_copy[x])).round(4))
            ax.set_xlabel("log_"+x)
=======
        df_copy[x + "_fit"] = np.sign(df_copy[x]) * (np.log(abs(df_copy[x])).round(4))
        ax.set_xlabel("log_" + x)
>>>>>>> 6871bc0c
    else:
        # bin the continuous values when valueType is not discrete
        bin_groups = pd.cut(df_copy[x], bins = bins)
        labels = df_copy[x].groupby(bin_groups).mean()
        df_copy[x + "_fit"] = pd.cut(df_copy[x], bins = bins, labels = labels).astype(float)
        # df_copy[x + "_fit"] = np.sign(df_copy[x + "_fit"]) * (np.log(abs(df_copy[x + "_fit"]*10)).round(4))
        # ax.set_xlabel("log_" + x + "*10")
        ax.set_xlabel(x + " (binned)")
    sns.pointplot(
        x=x + "_fit",
        y=y,
        data=df_copy,
        estimator=lambda x: np.mean(x),
        ax=ax,
        **point_kwargs
    )
    xs = np.linspace(df_copy[x + "_fit"].min(), df_copy[x + "_fit"].max(), 100).reshape(-1, 1)
    p_left, _ = utils.fit_lapse_logistic_independent(df_copy[x + "_fit"], df_copy[y])
    ax.plot(xs, p_left, **line_kwargs)
    if y == "first_choice_numeric":
        ax.set_ylabel("P(Leftward Choices)")
    elif y == "correct_choice_numeric":
        ax.set_ylabel("P(Correct Choices)")
    ax.set_ylim(0, 1)
    ax.legend()
    # despine
    ax.spines[["top", "right"]].set_visible(False)
    return ax


def choice_by_difficulty_plot(df: pd.DataFrame, ax: plt.Axes = None, **kwargs) -> plt.Axes:
    """
    Plot the performance by difficulty of each trial.
    """
    column_checker(df, required_columns={"side_difficulty", "first_choice_numeric"})
    if ax is None:
        ax = plt.gca()
    
    sns.pointplot(
        x="side_difficulty",
        y="first_choice_numeric",
        data=df,
        estimator=lambda x: np.mean(x),
        ax=ax,
        # remove line
        linestyles="",
        # do categorical
        native_scale= False,
        **kwargs
    )
    ax.set_ylim(0, 1)
    ax.set_ylabel("Leftward Choices")
    ax.set_xlabel("Leftward Evidence Level")
    # despine
    ax.spines[["top", "right"]].set_visible(False)


    return ax


def summary_matrix_plot(
    mat_df: pd.DataFrame,
    mat_df_metadata: dict,
    mouse_name: str,
    ax: plt.Axes = None,
    top_labels=["stimulus_modality"],
    training_stage_inlegend=True,
) -> plt.Axes:
    """
    Generates a matrix plot with information regarding
    each particular session on the top
    """
    if ax is None:
        ax = plt.gca()
    sns.set_theme(style="white")
    sp = sns.heatmap(
        mat_df,
        linewidth=0.001,
        square=True,
        cmap="coolwarm",
        cbar_kws={"shrink": 0.2, "label": "% Leftward choices"},
        ax=ax,
        vmin=0,
        vmax=1,
    )
    # TODO: check that the size is proportional (area vs radius)

    # The protocols is the default that gets plotted,
    # with the size of the dots proportional to the number of trials
    training_stages = [
        mat_df_metadata[session]["current_training_stage"]
        for session in mat_df.columns
    ]
    trials_list = [
        mat_df_metadata[session]["n_trials"] for session in mat_df.columns
    ]
    evidence_levels = mat_df.index
    shift_up = 0.5
    training_stages_done = []
    for tr_stg in training_stages:
        if tr_stg in training_stages_done:
            continue
        tr_stg_idx = [i for i, x in enumerate(training_stages) if x == tr_stg]
        if training_stage_inlegend:
            label=tr_stg
        else:
            label=None
        ax.scatter(
            [x + 0.5 for x in tr_stg_idx],
            np.repeat(len(evidence_levels) + shift_up, len(tr_stg_idx)),
            marker="o",
            s=[trials_list[x] / 5 for x in tr_stg_idx],
            label=label,
        )
        training_stages_done.append(tr_stg)
    shift_up += 1

    # label the rest of the sessions as given in the input
    marker_list = ["*", "P", "h", "D", "X"]
    for n_lab, t_label in enumerate(top_labels):
        t_label_uniques = [
            mat_df_metadata[session][t_label] for session in mat_df.columns
        ]
        for tlu in np.unique(t_label_uniques):
            tlu_idx = [i for i, x in enumerate(t_label_uniques) if x == tlu]
            ax.scatter(
                [x + 0.5 for x in tlu_idx],
                np.repeat(len(evidence_levels) + shift_up, len(tlu_idx)),
                marker=marker_list[n_lab],
                s=100,
                label=tlu,
            )
        shift_up += 1

    ax.legend(loc=(0, 1), borderaxespad=0.0, ncol=5, frameon=True)
    ax.set_ylim([0, len(evidence_levels) + shift_up - 0.5])
    ax.set_ylabel("Evidence level")
    ax.set_xlabel("Session")
    sp.set_yticklabels(sp.get_yticklabels(), rotation=0)
    sp.set_xticklabels(
        sp.get_xticklabels(), rotation=45, horizontalalignment="right"
    )
    sp.set_title(
        mouse_name + "\n\n", fontsize=20, fontweight=0
    )

    return ax


def side_correct_performance_plot(df: pd.DataFrame, ax: plt.Axes, trials_to_show: int = 50) -> plt.Axes:
    # used for real time plotting
    column_checker(df, required_columns={"trial", "correct_side", "correct"})
    ax.clear()
    # select only the last X trials
    df = df.tail(trials_to_show)
    sns.scatterplot(data=df, x="trial", y="correct_side", hue="correct", ax=ax)
    # make sure the y axis ticks are ascending, inverting the y axis
    ax.invert_yaxis()
    # plot the mean of the last 10 trials
    ax.plot(pd.Series([int(x) for x in df.correct]).rolling(10).mean(), "r")
    # add a horizontal line at 50%
    ax.axhline(0.5, linestyle="--", color="gray")
    # make the x axis to be at least 100 trials
    ax.set_xlim(left=max(0, df.trial.min() - 1), right=max(trials_to_show, df.trial.max() + 1))

    return ax


def plot_time_between_trials_and_reaction_time(df_in: pd.DataFrame, **kwargs) -> plt.figure:
    """
    Plot Time Between Trials (TBT) and Reaction Time (RT) on the same plot with histograms on the y-axes.
    """
    # Check if the dataframe has the necessary columns
    column_checker(df_in, required_columns={"time_between_trials", "reaction_time", "total_trial"})

    # Create a copy of the dataframe to avoid modifying the original
    df = df_in.copy()
    tts = []
    if "session_changes" in kwargs and len(kwargs["session_changes"]) > 1:
        for sc in kwargs["session_changes"][1:]:
            tts.append(df.loc[sc]["total_trial"])
    # Drop NaN or Inf values to avoid errors in plotting
    df = df.dropna(subset=['reaction_time', 'time_between_trials'])
    df = df[(df['reaction_time'] != float('inf')) & (df['time_between_trials'] != float('inf'))]
    
    # Create a 1x3 grid layout for two histograms and the main plot in the center
    fig = plt.figure(figsize=(14, 8))  # Increased figure size for better visibility
    grid = plt.GridSpec(1, 3, width_ratios=[0.5, 5, 0.5], wspace=0.0)  # Adjust width ratios and wspace to align the plots

    # Right plot for Reaction Time (RT) KDE plot
    ax_right = fig.add_subplot(grid[0, 2])
    if df['reaction_time'].nunique() > 1:
        sns.kdeplot(y=df['reaction_time'], ax=ax_right, color="tab:orange", fill=True)
    else:
        sns.histplot(y=df['reaction_time'], ax=ax_right, color="tab:orange")

    ax_right.invert_xaxis()  # Flip the x-axis to make the plot point towards the main plot
    ax_right.set_xlabel("")
    ax_right.yaxis.set_label_position('right')  # Force y-label on the right
    ax_right.set_ylabel("Reaction Times (RT) [ms]", rotation=270, fontsize=28, labelpad=30)

    ax_right.tick_params(right=True, left=False, labelleft=False, labelright=True, bottom=False, labelbottom=False, labelsize=25, width=2)
    ax_right.spines['left'].set_visible(False)
    ax_right.spines['right'].set_visible(False)
    ax_right.spines['top'].set_visible(False)
    ax_right.spines['bottom'].set_linewidth(2)

    # Center plot for the main Time Between Trials and Reaction Time plot
    ax_center = fig.add_subplot(grid[0, 1])
    ax2_center = ax_center.twinx()

    # Plot Time Between Trials
    ax_center.plot(df["total_trial"], df["time_between_trials"], color="tab:blue", label="Time Between Trials")
    ax_center.set_xlabel("Trial number", fontsize=28, labelpad=10)
    ax_center.tick_params(labelsize=28, width=2, length=10)
    for tt in tts:
        ax_center.axvline(tt, linestyle="--", color="gray")

    # Plot Reaction Time
    ax2_center.plot(df["total_trial"], df["reaction_time"], color="tab:orange", label="Reaction Time")
    ax2_center.set_ylabel("")
    ax2_center.tick_params(left=False, right=False, top=False, bottom=False, labelleft=False, labelright=False, labeltop=False, labelbottom=False, labelsize=20)    

    # Add legends
    handles1, labels1 = ax_center.get_legend_handles_labels()
    handles2, labels2 = ax2_center.get_legend_handles_labels()
    handles = handles1 + handles2
    labels = ["TBT", "RT"]
    ax_center.legend(handles, labels, bbox_to_anchor=(0.5, 1.05), loc="upper center", ncol=2, borderaxespad=0.0, frameon=False, fontsize=20)

    # Remove lateral and topspines for the center plot
    ax_center.spines["top"].set_visible(False)
    ax_center.spines["right"].set_visible(False)
    ax_center.spines["left"].set_visible(False)
    ax_center.spines["bottom"].set_linewidth(2)
    ax2_center.spines["top"].set_visible(False)
    ax2_center.spines["right"].set_visible(False)
    ax2_center.spines["left"].set_visible(False)

    # Left plot for Time Between Trials (TBT) KDE plot
    ax_left = fig.add_subplot(grid[0, 0])
    if df['time_between_trials'].nunique() > 1:
        sns.kdeplot(y=df['time_between_trials'], ax=ax_left, color="tab:blue", fill=True)
    else:
        sns.histplot(y=df['time_between_trials'], ax=ax_left, color="tab:blue")

    ax_left.set_xlabel("")
    ax_left.set_ylabel("Time Between Trials (TBT) [ms]", fontsize=28)
    ax_left.spines['left'].set_visible(False)
    ax_left.spines['right'].set_visible(False)
    ax_left.spines['top'].set_visible(False)
    ax_left.spines['bottom'].set_linewidth(2)
    ax_left.tick_params(left=True, right=False, labelright=False, labelleft=True, bottom=False, labelbottom=False, labelsize=25, width=2)

    # Make all y lower limits to 0
    ax_left.set_ylim(bottom=0)
    ax_center.set_ylim(bottom=0)
    ax_right.set_ylim(bottom=0)
    ax2_center.set_ylim(bottom=0)

    # higher y lims to show 97% of data
    topy_tbt = df["time_between_trials"].quantile(0.97)
    ax_left.set_ylim(top=topy_tbt)
    ax_center.set_ylim(top=topy_tbt)
    topy_rt = df["reaction_time"].quantile(0.97)
    ax_right.set_ylim(top=topy_rt)
    ax2_center.set_ylim(top=topy_rt)

    # Ensure layout is adjusted
    plt.tight_layout()

    return fig


def bias_vs_trials_plot(df: pd.DataFrame, ax: plt.Axes = None) -> plt.Axes:
    if ax is None:
        ax = plt.gca()
    column_checker(df, required_columns={"total_trial", "bias"})
    sns.lineplot(data=df, x="total_trial", y="bias", ax=ax)
    ax.set_xlabel("Trial number")
    ax.set_ylabel("Bias")
    # set y ticks label to be -1, 0, 1
    ax.set_yticks([-1, 0, 1])
    ax.set_yticklabels(["left", "alternate", "right"])
    ax.axhline(0, linestyle="--", color="gray")
    ax.spines[["top", "right"]].set_visible(False)
    return ax


def performance_by_decision_plot(df: pd.DataFrame, ax: plt.Axes = None, **kwargs) -> plt.Axes:
    if ax is None:
        ax = plt.gca()
    column_checker(df, required_columns={"correct", "correct_side_repeat_or_alternate", "trial_group"})
    # if kwargs has a color_dict, use it to set the colors
    if "color_dict" in kwargs:
        color_dict = kwargs["color_dict"]
    else:
        color_dict = {
            "left_repeat": (0.121, 0.466, 0.705, 1),  # tab:blue with alpha=0.8
            "left_alternate": (0.121, 0.466, 0.705, 0.4),  # tab:orange with alpha=0.8
            "right_repeat": (1.0, 0.498, 0.054, 1),  # tab:purple with alpha=0.8
            "right_alternate": (1.0, 0.498, 0.054, 0.4),  # tab:red with alpha=0.8
        }

    # Create a custom palette using the color_dict
    palette = {key: color for key, color in color_dict.items()}

    sns.lineplot(data=df, x='trial_group', y='correct', hue='correct_side',
                 style="repeat_or_alternate",
                 errorbar=None, ax=ax)#, palette=palette)
    # rotate the x-axis labels and align them to the end
    # for label in ax.get_xticklabels():
    #     label.set_rotation(45)
    #     label.set_horizontalalignment('right')
    # ax.set_title('Performance by "decision"', pad=20)
    ax.set_xlabel('Trials')
    ax.set_ylabel('Performance')
    # Filter legend to only include entries with handles (skip titles like "correct_side")
    handles, labels = ax.get_legend_handles_labels()
    # clean handles and labels to only include the ones that are not titles
    for handle, label in zip(handles, labels):
        if label not in ["left", "right", "repeat", "alternate"]:
            handles.remove(handle)
            labels.remove(label)
    # Recreate legend with only handle-associated labels
    ax.legend(handles=handles, labels=labels, frameon=False, title='')

    # remove the top and right spines
    ax.spines["top"].set_visible(False)
    ax.spines["right"].set_visible(False)

    # start the x axis at min value
    ax.set_xlim(left=df["trial_group"].min())

    return ax


def triangle_polar_plot(df_bias: pd.DataFrame, ax: plt.Axes = None) -> plt.Axes:
    column_checker(df_bias, required_columns={"subject", "bias_angle", "percentage"})
    if ax is None:
        ax = plt.subplot(111, polar=True)
    # Plot each subject in a polar plot
    for subject in df_bias['subject'].unique():
        subject_data = df_bias[df_bias['subject'] == subject]
        
        # Extract the angles and distances
        angles = subject_data['bias_angle'].values
        percentages = subject_data['percentage'].values
        
        # Close the triangle by repeating the first point
        angles = np.append(angles, angles[0])
        percentages = np.append(percentages, percentages[0])
        
        # Plot the triangle
        ax.plot(angles, percentages, marker='o', linestyle='-', label=subject)
        
    # Set title and formatting
    # ax.set_title(f"Animal biases", va='bottom', fontsize=16)
    ax.set_rlabel_position(-22.5)  # Adjust label position
    ax.grid(True)

    # make the circular 0.33 grid thicker
    ax.yaxis.grid(True, color='gray', linestyle='--', linewidth=0.5)
    # plot the 0.33 grid
    ax.set_yticks([0.25, 0.5])

    ax.set_xticks([2*np.pi/4, 5*np.pi/4, 7*np.pi/4])
    ax.set_xticklabels(['Alternate', 'Left', 'Right'], fontsize=14)

    # Show the legend outside the plot
    plt.legend(loc='upper right', bbox_to_anchor=(1.4, .8), ncol=1)
    # remove border of legend box
    plt.setp(ax.get_legend().get_frame(), linewidth=0)  # Set legend frame color and linewidth

    return ax


def plot_decision_evolution_triangle(df: pd.DataFrame, hue: str, ax: plt.Axes = None, **kwargs) -> plt.Axes:
    column_checker(df, required_columns={"left_right_bias", "alternating_bias", hue})
    if ax is None:
        ax = plt.gca()
    if "palette" in kwargs:
        palette = kwargs["palette"]
    else:
        palette = sns.color_palette("viridis", as_cmap=True)
    # plot the trajectory of the left_right_bias and alternating_bias through the sessions,
    # without averaging the same values
    sns.lineplot(data=df, x='left_right_bias', y='alternating_bias', ax=ax,
                 hue=hue, palette=palette, legend=False,
                 linewidth=3, alpha=0.8)
    # connect the points in the order of the session
    # plt.plot(df_bias_pivot['xs'], df_bias_pivot['ys'], marker='o', linestyle='-')

    # plot a triangle between -1 and 1 in the x axis and 0 and 1 in the y axis
    triangle = np.array([[0, 1], [1, 0], [-1, 0], [0, 1]])
    ax.plot(triangle[:, 0], triangle[:, 1], color='black', linestyle='--')
    # draw a dashed circle in 0, 0.5 of radius 0.1, no linestyle, fill it with black and alpha 0.1
    circle = plt.Circle((0, 0.5), 0.1, color='black', fill=True, alpha=0.1)
    ax.add_artist(circle)
    # label the triangle vertices
    ax.text(0, 1.05, 'Alternating', ha='center', va='center')
    ax.text(1.05, -0.05, 'Right', ha='center', va='center')
    ax.text(-1.05, -0.05, 'Left', ha='center', va='center')
    # remove spines and ticks
    ax.spines['top'].set_visible(False)
    ax.spines['right'].set_visible(False)
    ax.spines['left'].set_visible(False)
    ax.spines['bottom'].set_visible(False)
    ax.set_xticks([])
    ax.set_yticks([])
    ax.set_xlabel('')
    ax.set_ylabel('')

    return ax


def plot_percentage_of_occupancy_per_day(daily_percentages: pd.Series, ax: plt.Axes = None) -> plt.Axes:
    if ax is None:
        ax = plt.gca()
    # Plot the percentage of time for each day
    daily_percentages.plot(kind='line', ax=ax)
    ax.set_xlabel('Date')
    ax.set_ylabel('Percentage of time (%)')
    ax.set_title('Percentage of time that task is running per day')
    ax.tick_params(axis='x', rotation=45)
    ax.set_ylim(0, 100)
    ax.grid(True)
    return ax


def plot_training_times_heatmap(heatmap_vector: np.ndarray, ax: plt.Axes = None) -> plt.Axes:
    if ax is None:
        ax = plt.gca()
    # Plot the heatmap vector
    sns.heatmap(heatmap_vector.reshape(1, -1), cmap='YlGnBu', cbar=True,
                xticklabels=60, vmin=0, vmax=np.max(heatmap_vector), ax=ax)
    ax.set_xlabel('Hour of the Day')
    ax.set_ylabel('Event Occurrences')
    ax.set_title('Training times')
    # Set the x-ticks to show every hour
    ax.set_xticks(np.arange(0, 1440, 60))
    ax.set_xticklabels([f'{i//60:02d}:00' for i in range(0, 1440, 60)], rotation=45)
    ax.set_yticks([])
    ax.set_ylabel('')
    ax.grid(False)
    plt.tight_layout()
    
    return ax


def plot_training_times_clock_heatmap(heatmap_vector: np.ndarray, ax: plt.Axes = None) -> plt.Axes:
    if ax is None:
        _, ax = plt.subplots(figsize=(3, 3), subplot_kw={'projection': 'polar'})
    # Create a polar plot
    theta = np.linspace(0, 2 * np.pi, 1440)  # 1440 minutes in a day

    # Plot the heatmap as a polar bar plot
    ax.bar(theta, heatmap_vector, width=2 * np.pi / 1440, color=plt.cm.YlGnBu(heatmap_vector / np.max(heatmap_vector)), edgecolor='none')

    # shade in light gray from 20:00 to 8:00 and put it behind the bars
    # get the maximum value of the plot radius
    max_radius = ax.get_ylim()[1]
    ax.fill_between(theta, 0, max_radius, where=(theta >= 20 * np.pi / 12) | (theta <= 8 * np.pi / 12), color='lightgray', alpha=0.5, zorder=0)

    # Customize the plot to resemble a clock
    try:
        ax.set_theta_zero_location('N')  # Set midnight at the top
        ax.set_theta_direction(-1)  # Set clockwise direction
    except AttributeError:
        print("initialize your figure with subplot_kw={'projection': 'polar'} to make it circular")
    
    ax.set_xticks(np.linspace(0, 2 * np.pi, 12, endpoint=False))  # Hourly ticks
    ax.set_xticklabels([f'{i}:00' for i in range(0, 24, 2)])  # Label every 2 hours
    ax.set_yticks([])  # Remove radial ticks
    ax.set_title('Training Times', pad=25)
    
    return ax


def plot_transition_matrix(transition_matrix: pd.DataFrame, figsize: tuple = (5, 5)) -> plt.Figure:
    # plot the heatmap of the transition matrix with clustering
    # if ax is None:
    #     ax = plt.gca()

    # sns.heatmap(transition_matrix, annot=True, fmt='d', cmap='YlGnBu')
    fig = sns.clustermap(transition_matrix, annot=True, fmt='d', cmap='YlGnBu', cbar=True,
                   xticklabels=transition_matrix.columns, yticklabels=transition_matrix.index,
                   figsize=figsize, dendrogram_ratio=(0.2, 0.2), cbar_kws={"shrink": .8})
    # get the axis of the clustermap
    ax = fig.ax_heatmap
    # set the title and labels
    ax.set_title('Transition Matrix Heatmap', fontsize=16)
    ax.set_xlabel('To Item')
    ax.set_ylabel('From Item')

    return fig


def plot_transition_network_with_curved_edges(transition_matrix: pd.DataFrame, threshold: int = 0, figsize: tuple = (10, 10)) -> plt.Figure:
    # Create a directed graph from the transition matrix
    G = nx.from_pandas_adjacency(transition_matrix, create_using=nx.DiGraph)
    pos = nx.spring_layout(G, seed=42)  # Fixed layout for consistency

    # Calculate total edge weight and filter edges above the threshold
    total_weight = sum(G[u][v]['weight'] for u, v in G.edges())
    min_weight = threshold * total_weight / 100  # Calculate the minimum weight based on % threshold

    # Edge attributes: Filter edges above the threshold and scale them
    filtered_edges = [(u, v) for u, v in G.edges() if G[u][v]['weight'] >= min_weight]
    edge_weights = [G[u][v]['weight'] for u, v in filtered_edges]
    
    # Normalize edge properties for filtered edges
    if edge_weights:
        max_weight = max(edge_weights)
    else:
        max_weight = 1  # Prevent division by zero if no edges remain
    
    edge_widths = [2 + (5 * G[u][v]['weight'] / max_weight) for u, v in filtered_edges]
    edge_alphas = [0.3 + (0.7 * G[u][v]['weight'] / max_weight) for u, v in filtered_edges]
    
    # Apply a colormap to the edges based on normalized weights
    norm = mcolors.Normalize(vmin=min(edge_weights, default=0), vmax=max_weight)
    edge_colors = [cm.YlGnBu(norm(G[u][v]['weight'])) for u, v in filtered_edges]
    
    # Create a figure
    plt.figure(figsize=figsize)

    # Draw larger, fully opaque nodes
    nx.draw_networkx_nodes(G, pos, node_size=1000, node_color='lightblue', alpha=1.0)
    
    # Draw curved edges with varying properties, terminating early at the nodes
    for i, (u, v) in enumerate(filtered_edges):
        # Curve edges if they're bidirectional
        if G.has_edge(v, u) and (u, v) != (v, u):
            curve_scale = 0.2  # Add curvature for bidirectional edges
        else:
            curve_scale = 0
        
        nx.draw_networkx_edges(
            G, pos, edgelist=[(u, v)], width=edge_widths[i], alpha=edge_alphas[i], edge_color=[edge_colors[i]],
            connectionstyle=f"arc3,rad={curve_scale}", arrows=True, arrowsize=15, arrowstyle='-|>',
            min_source_margin=10, min_target_margin=10,  # Terminate arrows earlier at the node edges
        )
    
    # Draw labels
    nx.draw_networkx_labels(G, pos, font_size=10, font_weight='bold')
    
    # Add a colorbar
    sm = plt.cm.ScalarMappable(cmap='YlGnBu', norm=norm)
    sm.set_array([])
    cbar = plt.colorbar(sm, ax=plt.gca(), orientation='vertical', fraction=0.046, pad=0.04)
    cbar.set_label('Transition Frequency', fontsize=12)

    plt.title(f'Transition Network (Edges above {threshold}% of total weight)', fontsize=16)
    
    return plt.gcf()


def plot_number_of_pokes_histogram(df: pd.DataFrame, port_number: int, ax: plt.Axes = None) -> plt.Axes:
    if ax is None:
        ax = plt.gca()
    port_hold_column = f"port{port_number}_holds"
    column_checker(df, required_columns={port_hold_column})
    # plot the histogram of the number of pokes
    npokes = df[port_hold_column].apply(lambda x: len(x))
    sns.histplot(npokes,
                 ax=ax,
                 bins=np.nanmax(npokes) - np.nanmin(npokes),
                 color="gray")
    ax.set_xlabel(f"Number of pokes in Port{port_number}")
    ax.set_ylabel("Frequency")
    # remove the top and right spines
    ax.spines["top"].set_visible(False)
    ax.spines["right"].set_visible(False)
    # ax.set_title("Number of pokes histogram")
    return ax


def plot_port_holding_time_histogram(df: pd.DataFrame, port_number: int, ax: plt.Axes = None) -> plt.Axes:
    if ax is None:
        ax = plt.gca()
    port_hold_column = f"port{port_number}_holds"
    column_checker(df, required_columns={port_hold_column})
    # plot the histogram of the holding times
    port_holds = df[port_hold_column].tolist()
    port_holds = [item for sublist in port_holds for item in sublist]

    sns.histplot(port_holds,
                 ax=ax,
                 bins=100,
                 color="gray",
                 stat="probability",
                 kde=True)
    ax.set_xlabel(f"Port{port_number} holding time (s)")
    ax.set_ylabel("Frequency")
    # remove the top and right spines
    ax.spines["top"].set_visible(False)
    ax.spines["right"].set_visible(False)
    # ax.set_title("Holding time histogram")
    return ax


def plot_mean_and_cis_by_date(df: pd.DataFrame, item_to_show: str, group_trials_by: str, ax: plt.Axes = None, **kwargs) -> plt.Axes:
    mean_col = f"{item_to_show}_mean"
    bot95_col = f"{item_to_show}_bot95"
    top95_col = f"{item_to_show}_top95"
    column_checker(df, required_columns={group_trials_by, mean_col, bot95_col, top95_col})
    
    if ax is None:
        ax = plt.gca()
    # check if there is someting plotted in the axis already
    items_in_axis = (
        len(ax.patches) + len(ax.lines) + len(ax.collections) + len(ax.texts)
    )
    if items_in_axis > 0:
        # create a new y axis on the right
        ax2 = ax.twinx()
        ax_to_use = ax2
        add_stuff = False
    else:
        ax_to_use = ax
        add_stuff = True

    # plot a thick line with the mean speed of holding time per trial
    # and a shaded area with the CIs
    if "color" in kwargs:
        color = kwargs["color"]
    else:
        color = "black"
    sns.lineplot(data=df, x=group_trials_by, y=mean_col, ax=ax_to_use, color=color, linewidth=2)
    ax_to_use.fill_between(df[group_trials_by], df[mean_col] - df[bot95_col],
                            df[mean_col] + df[top95_col], color=color, alpha=0.2)
    ax_to_use.set_ylabel(f"{item_to_show}", color=color)
    ax_to_use.spines["top"].set_visible(False)

    if not add_stuff:
        ax_to_use.set_xlabel(group_trials_by)
        # remove the top and right spines
        ax_to_use.spines["right"].set_visible(False)
    # rotate the x-axis labels and align them to the end
    for label in ax_to_use.get_xticklabels():
        label.set_rotation(45)
        label.set_horizontalalignment("right")
    
    if "ylog" in kwargs and kwargs["ylog"]:
        ax_to_use.set_yscale("log")
    return ax


def plot_table_from_df(df: pd.DataFrame, **kwargs) -> go.Figure:
    # Create table
    fig = go.Figure(data=[go.Table(
        columnwidth=[80] + [60]*len(df.columns),  # Adjust column widths
        header=dict(
            values=[f"<b>{col.replace('_', '<br>')}</b>" for col in df.columns],
            align='center',
            font=dict(size=14),
            height=40,
            line_color='darkslategray',
            fill_color='lightgray'
        ),
        cells=dict(
            values=[df[col].tolist() for col in df.columns],
            align='center',
            font=dict(size=12),
            height=35,
            line_color='darkslategray',
            fill_color='white'
        )
    )])

    # Update layout
    if "title" in kwargs:
        fig.update_layout(title_text=kwargs["title"], title_x=0.5)
    fig.update_layout(
        margin=dict(l=10, r=10, t=50, b=10),
        height=max(250, 30 * len(df)),  # Ensure a minimum height of 100
    )

    return fig


def plot_filter_model_variables(corr_mat_list:list, norm_contribution_df:pd.DataFrame, **kwargs) -> plt.Axes:
    """ Plot the mean correlation matrix and the mean contribution of each variable.
    corr_mat_list: list of correlation matrices
    norm_contribution_df: DataFrame with the normalized contribution of each variable
    """
    fig, ax = plt.subplots(2, 1, figsize=(10, 10))
    # get the variable names from the first correlation matrix
    X = corr_mat_list[0].index 
    # Calculate the mean correlation matrix
    corr_mat_mean = np.mean(np.stack(corr_mat_list), axis=0)
    # # Create a mask for the upper triangle
    # mask = np.triu(np.ones_like(corr_mat_mean, dtype=bool), k=1)
    sns.heatmap(corr_mat_mean, ax=ax[0], cmap='coolwarm', annot=True, fmt=".2f")
    ax[0].set_xticklabels(X, rotation=16, ha="right", rotation_mode="anchor")
    ax[0].set_yticklabels(X, rotation=8, ha="right", rotation_mode="anchor")
    ax[0].set_title("Mean Correlation Matrix")
    # Plot the mean contribution of each variable
    norm_contribution_df.mean(axis=1).sort_values().plot(kind='barh', ax=ax[1])
    ax[1].set_xlabel('Mean Contribution')
    plt.tight_layout()
    plt.show()


def plot_trial_time_of_start(df: pd.DataFrame, ax: plt.Axes = None, **kwargs) -> plt.Axes:
    """
    Plot the time of start of each trial.
    """
    column_checker(df, required_columns={"time_from_start", "trial"})
    if ax is None:
        ax = plt.gca()
    
    sns.scatterplot(data=df, x="time_from_start", y="trial", ax=ax, s=4)

    if "session_changes" in kwargs and len(kwargs["session_changes"]) > 1:
        for sc in kwargs["session_changes"][1:]:
            tt = df.loc[sc]["time_from_start"]
            ax.axvline(tt, linestyle="--", color="gray")

    ax.set_ylabel("Trial number")
    ax.set_xlabel("Trial start time (s)")
    # remove the top and right spines
    ax.spines["top"].set_visible(False)
    ax.spines["right"].set_visible(False)
    
    return ax


def plot_box_usage_by_date(df: pd.DataFrame, ax: plt.Axes = None, **kwargs) -> plt.Axes:
    """
    Plot the box usage by date.
    """
    column_checker(df, required_columns={"year_month_day", "percentage_of_time", "time_type"})
    if ax is None:
        ax = plt.gca()
    
    hue_order = ['engaged_time', 'disengaged_time', 'time_to_complete_first_trial', 'time_to_exit_box']
    sns.lineplot(data=df, x='year_month_day', y='percentage_of_time', hue='time_type', ax=ax, hue_order=hue_order)
    # despine
    ax.spines[["top", "right"]].set_visible(False)
    # legend to top in 2 columns
    ax.legend(loc='upper center', ncol=2, bbox_to_anchor=(0.5, 1.05), frameon=False, fontsize=8)
    # rotate the x-axis labels and align them to the end
    for label in ax.get_xticklabels():
        label.set_rotation(45)
        label.set_horizontalalignment("right")
    ax.set_xlabel("Date")
    ax.set_ylabel("Percentage of time (%)")
    
    return ax<|MERGE_RESOLUTION|>--- conflicted
+++ resolved
@@ -337,7 +337,6 @@
     column_checker(df, required_columns={x, y})
     df_copy = df.copy(deep=True)
     if valueType == 'discrete':
-<<<<<<< HEAD
         if 0 in df_copy[x].unique():
             # if there are 0s in the data, we need to add a small value to avoid log(0)
             df_copy[x + "_fit"] = df_copy[x]
@@ -346,10 +345,6 @@
         else:
             df_copy[x + "_fit"] = np.sign(df_copy[x]) * (np.log(abs(df_copy[x])).round(4))
             ax.set_xlabel("log_"+x)
-=======
-        df_copy[x + "_fit"] = np.sign(df_copy[x]) * (np.log(abs(df_copy[x])).round(4))
-        ax.set_xlabel("log_" + x)
->>>>>>> 6871bc0c
     else:
         # bin the continuous values when valueType is not discrete
         bin_groups = pd.cut(df_copy[x], bins = bins)
