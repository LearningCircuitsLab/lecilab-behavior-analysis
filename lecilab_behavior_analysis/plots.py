--- conflicted
+++ resolved
@@ -291,28 +291,6 @@
     return ax
 
 
-<<<<<<< HEAD
-=======
-# def psychometric_plot(df: pd.DataFrame, ax: plt.Axes = None) -> plt.Axes:
-#     if ax is None:
-#         ax = plt.gca()
-#     column_checker(df, required_columns={"leftward_evidence", "leftward_choices"})
-#     sns.scatterplot(
-#         data=df,
-#         x="leftward_evidence",
-#         y="leftward_choices",
-#         # hue="difficulty",
-#         ax=ax,
-#     )
-#     ax.set_xlabel("Leftward evidence")
-#     ax.set_ylabel("P(Left)")
-#     ax.set_xlim(-1.1, 1.1)
-#     ax.set_ylim(-.1, 1.1)
-#     ax.axhline(0.5, linestyle="--", color="gray")
-#     ax.spines[["top", "right"]].set_visible(False)
-#     return ax
-
->>>>>>> 8332fd4c
 def psychometric_plot(df: pd.DataFrame, x, y, ax: plt.Axes = None, 
                                    point_kwargs=None,
                                    line_kwargs=None, valueType = 'discrete') -> plt.Axes:
