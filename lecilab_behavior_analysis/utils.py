--- conflicted
+++ resolved
@@ -634,10 +634,6 @@
     print(get_server_projects())
     print(get_animals_in_project("visual_and_COT_data"))
 
-<<<<<<< HEAD
-=======
-
->>>>>>> cf9e1950
 def logi_model_fit(df: pd.DataFrame, X, y, method='newton'):
     column_checker(df, {x for x in X})
     column_checker(df, {y})
