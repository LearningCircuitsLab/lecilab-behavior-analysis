import pandas as pd
import numpy as np
import ast
from typing import Tuple, Union
import lecilab_behavior_analysis.utils as utils
import ast

def fill_missing_data(df: pd.DataFrame) -> pd.DataFrame:
    """
    Fill missing data in the dataframe.
    """
    columns_to_fill = ["stimulus_modality", "current_training_stage", "difficulty", "correct_side"]
    for column in columns_to_fill:
        try:
            df[column] = df[column].fillna("not saved")
        except KeyError:
            df[column] = "not saved"
    # Fill missing values in the "correct" column
    try:
        df["correct"] = df["correct"].infer_objects(copy=False)
    except KeyError:
        df["correct"] = True

    return df


def get_dates_df(df: pd.DataFrame) -> pd.DataFrame:
    utils.column_checker(df, required_columns={"date", "current_training_stage"})
    dates_df = df.groupby(["date", "current_training_stage"]).count().reset_index()
    # set as index the date
    dates_df.set_index("date", inplace=True)
    dates_df.index = pd.to_datetime(dates_df.index)
    return dates_df


def get_water_df(df: pd.DataFrame, grouping_column: str = "date") -> pd.DataFrame:
    utils.column_checker(df, required_columns={grouping_column, "water"})
    water_df = df.groupby(grouping_column)["water"].sum()
    return water_df


def get_repeat_or_alternate_series(series: pd.Series) -> pd.Series:
    """
    Given a series of values, return a series of the same length
    with "repeat" or "alternate" depending on whether the value
    is the same as the previous one or not.

    Meant to be used for the trial side column (correct_side)
    Or the columns with the first choice of the mouse
    """
    prev_choices = series.shift(1, fill_value=np.nan)
    return repeat_or_alternate_series_comparison(series, prev_choices)


def repeat_or_alternate_series_comparison(
    series: pd.Series, comparison_series: pd.Series
) -> pd.Series:
    """
    Given a series of values, return a series of the same length
    with "repeat" or "alternate" depending on whether the value
    is the same between the two series or not.
    """
    repeat_or_alternate = np.where(
        series.isna() | comparison_series.isna(),
        None, # None instead of np.nan to keep dtype the same TODO: check!
        np.where(
            series == comparison_series,
            "repeat",
            "alternate"))

    return pd.Series(repeat_or_alternate, index=series.index)


def add_port_where_animal_comes_from(df_in: pd.DataFrame) -> pd.DataFrame:
    # TODO: the name of this function is not great, as it adds also extra information
    """
    The previous side port can come from two sources.
    One, from the previous trial, where the animal was drinking water
    (note, this should not necessarily be true as the animal can go to the
    other port afterwards without going through the middle, but if a trial has
    started before that happens, this function will take care of it)
    Second, from side port pokes previous to the initiation of the stimulus. This
    second condition can happen from two sources. Initial pokes before poking on
    the center, or poking in the center just brief enough to not trigger the
    stimulus state. In some cases this is not punished.
    """
    df = df_in.copy()  # Create a copy to avoid modifying the original DataFrame
    # Get side port pokes before the stimulus state
    df["last_choice_before_stimulus"] = df.apply(utils.get_last_poke_before_stimulus_state, axis=1)
    # Get the last port in each trial
    if "last_choice" not in df.columns:
        df = add_mouse_last_choice(df)
    
    # Check if there are side ports pokes before the stimulus state,
    # and if not, return the previous trial data. If there are, return the
    # last side port pokes of current trial
    df['roa_choice'] = np.nan
    df['roa_choice'] = df['roa_choice'].astype(object)
    for mouse in df['subject'].unique():
        for session in df[df.subject == mouse]['session'].unique():
            df_mouse_session = df[np.logical_and(df['subject'] == mouse, df['session'] == session)]
            # compute which one is the last choice that they made
            last_choice_before_stimulus = df_mouse_session['last_choice_before_stimulus']
            last_choice_in_previous = df_mouse_session['last_choice'].shift(1, fill_value=np.nan)
            # define a lambda function that gets these two series and:
            # 1. if the last_choice_before_stimulus is not null, return it
            # 2. if the last_choice_before_stimulus is null, return the last_choice_in_previous
            # 3. if both are null, return np.nan
            lambda_func = lambda x, y: x if pd.notna(x) else (y if pd.notna(y) else np.nan)
            # apply the lambda function to the two series
            last_choice = last_choice_before_stimulus.combine(last_choice_in_previous, lambda_func)
            series_to_append = repeat_or_alternate_series_comparison(
                # first choice of each trial
                df_mouse_session['first_choice'],
                # last choice in the previous trial
                last_choice,
                )
            # add the new column to the original dataframe, as the series have the index
            # equal to the original dataframe
            df.loc[df_mouse_session.index, 'roa_choice'] = series_to_append
            # add also the port where the animal comes from
            df.loc[df_mouse_session.index, 'previous_port_before_stimulus'] = last_choice

    return df


def get_performance_through_trials(df: pd.DataFrame, window: int = 25) -> pd.DataFrame:
    utils.column_checker(df, required_columns={"session", "trial", "correct"})
    # make sure only one subject is present
    if df["subject"].nunique() > 1:
        raise ValueError("The dataframe should contain only one subject.")
    # sort the df by "session" and "trial"
    df = df.sort_values(["session", "trial"])
    # add a column with the total number of trials if it doesn't exist
    if "total_trial" not in df.columns:
        df["total_trial"] = np.arange(1, df.shape[0] + 1)
    # calculate the performance as a mean of the last X trials
    df["performance_w"] = df.correct.rolling(window=window).mean() * 100

    return df


def get_repeat_or_alternate_performance(
    df_in: pd.DataFrame, window: int = 25
) -> pd.DataFrame:
    df = df_in.copy()  # Create a copy to avoid modifying the original DataFrame
    if "repeat_or_alternate" not in df.columns:
        df["repeat_or_alternate"] = get_repeat_or_alternate_series(df.correct_side)

    df["repeat_or_alternate_performance"] = df.groupby("repeat_or_alternate")[
        "correct"
    ].transform(lambda x: x.rolling(window=window).mean() * 100)
    return df


<<<<<<< HEAD
def get_evidence_ratio(df):
    # raise error
    raise ValueError("Not implemented yet")
    return df

def get_left_choice(df):
    df = add_mouse_first_choice(df)
    df['left_choice'] = df['first_choice'].apply(lambda x: 1 if x == 'left' else 0)
    return df


=======
>>>>>>> 8332fd4c
def get_performance_by_difficulty(df: pd.DataFrame) -> pd.DataFrame:
    utils.column_checker(df, required_columns={"difficulty", "correct", "correct_side"})
    pbd_df = df.groupby(["difficulty", "correct_side"]).correct.mean().unstack().reset_index()
    # melt the dataframe
    pbd_df = pbd_df.melt(id_vars=["difficulty"])
    # assing a numeric value to the side and the difficulty for plotting purposes
    pbd_df["leftward_evidence"] = pbd_df.apply(side_and_difficulty_to_numeric, axis=1)
    pbd_df["leftward_choices"] = np.where(pbd_df["correct_side"] == "left", pbd_df["value"], 1 - pbd_df["value"])
    return pbd_df

def add_auditory_real_statistics(df: pd.DataFrame) -> pd.DataFrame:
    df['number_of_tones_high'] = df['auditory_real_statistics'].apply(lambda x: eval(x)['high_tones']['number_of_tones'])
    df['number_of_tones_low'] = df['auditory_real_statistics'].apply(lambda x: eval(x)['low_tones']['number_of_tones'])
    df['total_percentage_of_tones_high'] = df['auditory_real_statistics'].apply(lambda x: eval(x)['high_tones']['total_percentage_of_tones'])
    df['total_percentage_of_tones_low'] = df['auditory_real_statistics'].apply(lambda x: eval(x)['low_tones']['total_percentage_of_tones'])
    df['percentage_of_timebins_with_evidence_high'] = df['auditory_real_statistics'].apply(lambda x: eval(x)['high_tones']['percentage_of_timebins_with_evidence'])
    df['percentage_of_timebins_with_evidence_low'] = df['auditory_real_statistics'].apply(lambda x: eval(x)['low_tones']['percentage_of_timebins_with_evidence'])
    df['total_evidence_strength'] = df['auditory_real_statistics'].apply(lambda x: eval(x)['total_evidence_strength'])
    return df

def get_performance_by_difficulty_ratio(df: pd.DataFrame) -> pd.DataFrame:
    if df["stimulus_modality"].unique() == 'visual':
        stim_col = "visual_stimulus"
        ratio_col = "visual_stimulus_ratio"
        df["visual_stimulus_ratio"] = df["visual_stimulus"].apply(lambda x: abs(eval(x)[0] / eval(x)[1]))
        # df["visual_stimulus_ratio"] = df["visual_stimulus_ratio"].apply(np.log).round(4)
        df["visual_stimulus_ratio"] = df.apply(
            lambda row: row["visual_stimulus_ratio"] if row['correct_side'] == 'left' else -row["visual_stimulus_ratio"],
            axis=1
        )
    elif df["stimulus_modality"].unique() == "auditory":
        df = add_auditory_real_statistics(df)
    else:
        raise ValueError("modality must be either 'visual' or 'auditory'")
    df = add_mouse_first_choice(df)
    df['first_choice_numeric'] = df['first_choice'].apply(lambda x: 1 if x == 'left' else 0)

    return df


def get_performance_by_difficulty_diff(df: pd.DataFrame) -> pd.DataFrame:
    if df["current_training_stage"].str.contains("visual").any():
        stim_col = "visual_stimulus"
        diff_col = "visual_stimulus_diff"
    elif df["current_training_stage"].str.contains("auditory").any():
        stim_col = "auditory_stimulus"
        diff_col = "auditory_stimulus_diff"
    else:
        raise ValueError("modality must be one of 'visual' or 'auditory'")

    df[diff_col] = df[stim_col].apply(lambda x: abs(eval(x)[0] - eval(x)[1]))
    df[diff_col] = df.apply(
        lambda row: row[diff_col] if row['correct_side'] == 'left' else -row[diff_col],
        axis=1
    )
    df['first_choice_numeric'] = df['first_choice'].apply(lambda x: 1 if x == 'left' else 0)
    return df


def side_and_difficulty_to_numeric(row: pd.Series) -> float:
    match row.difficulty:
        case "easy":
            numval = 3
        case "medium":
            numval = 2
        case "hard":
            numval = 1
        case _:
            numval = 0
    match row.correct_side:
        case "left":
            pass
        case "right":
            numval *= -1
        case _:
            numval = 0
    
    return round(numval / 3, 3)


def get_training_summary_matrix(df: pd.DataFrame) -> Tuple[pd.DataFrame, dict]:
    utils.column_checker(df, required_columns={"session"})
    # Initialize lists to save important data
    leftward_evidence_list = []
    leftward_choices_list = []
    # Initialize a dicctionary to save information about the sessions
    session_info = {}

    # process data from all sessions
    for session in df.session.unique():
        pbd_df = get_performance_by_difficulty(df[df.session == session])
        leftward_evidence_list.append(pbd_df.leftward_evidence.to_list())
        leftward_choices_list.append(pbd_df.leftward_choices.to_list())
        session_info[session] = {
            "date": df[df.session == session].date.unique()[0],
            "current_training_stage": df[df.session == session].current_training_stage.unique()[0],
            "n_trials": df[df.session == session].shape[0],
            "n_correct": int(df[df.session == session].correct.sum()),
            "performance": int(df[df.session == session].correct.sum()) / df[df.session == session].shape[0] * 100,
            "water": df[df.session == session].water.sum(),
            "stimulus_modality": df[df.session == session].stimulus_modality.unique()[0],
        }

    # get difficulty levels
    ev_levels = np.unique(np.concatenate(leftward_evidence_list).ravel())
    # Initialize the matrix
    mat_df = np.full([len(ev_levels), len(leftward_evidence_list)], np.nan)
    # Loop to fill it
    for i, evidence in enumerate(ev_levels):
        for j, choice in enumerate(leftward_choices_list):
            if evidence in leftward_evidence_list[j]:
                idx = np.where(leftward_evidence_list[j] == evidence)[0][0]
                mat_df[i, j] = choice[idx]

    # Transform to dataframe
    mat_df = pd.DataFrame(mat_df)
    mat_df = mat_df.set_index(ev_levels)
    mat_df.columns = df.session.unique()

    return mat_df, session_info


def calculate_time_between_trials_and_reaction_time(in_df: pd.DataFrame) -> pd.DataFrame:
    # TODO: separate this into two functions, one for time between trials and one for reaction time
    
    """
    Calculate Time Between Trials and Reaction Time.
    """
    # Check if the required columns are present
    utils.column_checker(in_df, required_columns={"Port1In", "Port1Out", "Port2In", "Port2Out", "Port3In", "Port3Out"})
    df = in_df.copy()  # Make a copy to avoid modifying the original DataFrame
    for date in pd.unique(df['date']):
        date_df = df[df['date'] == date].copy()
        port2outs = date_df['Port2Out'].apply(lambda x: np.max(ast.literal_eval(x)) if isinstance(x, str) else np.max(x))
        date_df['time_between_trials'] = port2outs.diff()
        df.loc[df['date'] == date, 'time_between_trials'] = date_df['time_between_trials']
    # Calculate the reaction time
    df['reaction_time'] = df.apply(utils.trial_reaction_time, axis=1)

    return df


def add_inter_trial_interval_column_to_df(df_in: pd.DataFrame) -> pd.DataFrame:
    """
    Add an inter-trial interval column to the dataframe.
    """
    # Check if the required columns are present
    utils.column_checker(df_in, required_columns={"Port2In", "TRIAL_END"})
    df = df_in.copy()  # Make a copy to avoid modifying the original DataFrame
    for date in pd.unique(df['date']):
        session_df = df[df['date'] == date].copy()
        # Calculate the inter-trial interval
        # shift the trial end time by one
        trial_end_shifted = session_df['TRIAL_END'].shift(1)
        # Animals can do multiple port2Ins in each trial. It could happen that the
        # animal gives up in the middle of these pokes. We will consider the last port2In as the one that counts
        # TODO: changed to the min
        port2ins_last = session_df['Port2In'].apply(lambda x: np.min(ast.literal_eval(x)) if isinstance(x, str) else np.min(x))
        iti_vector = port2ins_last - trial_end_shifted
        # fill the first value with NaN
        iti_vector.iloc[0] = np.nan
        # assign the new column to the original dataframe
        df.loc[df['date'] == date, 'inter_trial_interval'] = iti_vector
    
    return df


def add_trial_duration_column_to_df(df_in: pd.DataFrame) -> pd.DataFrame:
    """
    Add a trial duration column to the dataframe.
    """
    df = df_in.copy()  # Make a copy to avoid modifying the original DataFrame
    # Check if the required columns are present
    utils.column_checker(df, required_columns={"TRIAL_START", "TRIAL_END"})
    df = df.copy()  # Make a copy to avoid modifying the original DataFrame
    trial_duration_date = df['TRIAL_END'] - df['TRIAL_START']
    df['trial_duration'] = trial_duration_date

    return df



def add_day_column_to_df(df: pd.DataFrame) -> pd.DataFrame:
    """
    Add a day column to the dataframe.
    """
    # Check if the required columns are present
    utils.column_checker(df, required_columns={"date"})
    df = df.copy()  # Make a copy to avoid modifying the original DataFrame
    df['year_month_day'] = pd.to_datetime(df['date']).dt.strftime('%Y-%m-%d')
    return df


def add_trial_of_day_column_to_df(df: pd.DataFrame) -> pd.DataFrame:
    """
    Add a trial of the day column to the dataframe.
    """
    # Check if the required columns are present
    utils.column_checker(df, required_columns={"year_month_day", "trial"})
    df = df.copy()  # Make a copy to avoid modifying the original DataFrame
    df['trial_of_day'] = df.groupby('year_month_day')['trial'].transform(lambda x: x - x.min() + 1)
    return df


def add_trial_misses(df: pd.DataFrame) -> pd.DataFrame:
    """
    Add a trial misses column to the dataframe.
    """
    # Check if the required columns are present
    utils.column_checker(df, required_columns={"STATE_stimulus_state_END", "TRIAL_END"})
    df = df.copy()  # Make a copy to avoid modifying the original DataFrame
    df["miss_trial"] = df.apply(utils.is_this_a_miss_trial, axis=1)

    return df


def get_start_and_end_of_sessions_df(df: pd.DataFrame) -> pd.DataFrame:
    list_of_occupancy = []
    for mouse in pd.unique(df['subject']):
        mouse_df = df[df['subject'] == mouse]
        for session in mouse_df['session'].unique():
            session_df = mouse_df[mouse_df['session'] == session]
            list_of_occupancy.append((mouse, session, utils.get_start_and_end_times(session_df)))
    # create a dataframe from the list of occupancy
    occupancy_df = pd.DataFrame(list_of_occupancy, columns=['subject', 'session', 'start_end_times'])
    # split the start_end_times column into two columns
    occupancy_df[['start_time', 'end_time']] = occupancy_df['start_end_times'].apply(pd.Series)
    # Calculate the duration of each event in minutes
    occupancy_df['duration'] = (occupancy_df['end_time'] - occupancy_df['start_time']).dt.total_seconds() / 60
    # Group by date and calculate the total duration of events for each day
    occupancy_df['date'] = occupancy_df['start_time'].dt.date
    # drop the start_end_times column
    return occupancy_df.drop(columns=['start_end_times'])


def get_daily_occupancy_percentages(occupancy_df: pd.DataFrame) -> pd.DataFrame:
    daily_durations = occupancy_df.groupby('date')['duration'].sum()
    # Calculate the percentage of the day that the events occupy (1440 minutes in a day)
    return (daily_durations / 1440) * 100


def get_occupancy_heatmap(occupancy_df: pd.DataFrame, window_size: int = 30) -> np.ndarray:
    utils.column_checker(occupancy_df, required_columns={"start_time", "end_time"})
    # Create a vector to represent the heatmap (1440 minutes in a day)
    heatmap_vector = np.zeros(1440)

    # Populate the heatmap vector with event occurrences
    for start, end in zip(occupancy_df['start_time'], occupancy_df['end_time']):
        start_minute_of_day = start.hour * 60 + start.minute
        end_minute_of_day = end.hour * 60 + end.minute
        
        if start_minute_of_day <= end_minute_of_day:
            heatmap_vector[start_minute_of_day:end_minute_of_day] += 1
        else:
            heatmap_vector[start_minute_of_day:] += 1
            heatmap_vector[:end_minute_of_day] += 1
    
    # normalize the heatmap vector to the number of days
    heatmap_vector /= len(occupancy_df.date.unique())

    # add the window size to the beginning and end of the vector
    heatmap_vector = np.concatenate((heatmap_vector[len(heatmap_vector)-window_size:], heatmap_vector, heatmap_vector[:window_size]))
    # apply the moving average
    heatmap_vector = np.convolve(heatmap_vector, np.ones(window_size)/window_size, mode='same')
    # cut the vector to the original size
    heatmap_vector = heatmap_vector[window_size:len(heatmap_vector)-window_size]

    return heatmap_vector


def get_occupancy_matrix(occupancy_df: pd.DataFrame, window_size: int = 30) -> pd.DataFrame:
    # do the same as in the get_occupancy_heatmap function, but for each day of training
    utils.column_checker(occupancy_df, required_columns={"start_time", "end_time"})
    # get all the possible dates using both start and end times
    all_dates = pd.concat([
        occupancy_df['start_time'].dt.date,
        occupancy_df['end_time'].dt.date
    ]).unique()
    # generate the matrix
    occupancy_matrix = pd.DataFrame(index=all_dates, columns=np.arange(0, 1440, 1))
    # fill the matrix with zeros
    occupancy_matrix.fillna(0, inplace=True)
    # Populate the matrix with event occurrences
    # for each row of the dataframe
    counter = 0
    for _, row in occupancy_df.iterrows():
        start_minute_of_day = row['start_time'].hour * 60 + row['start_time'].minute
        end_minute_of_day = row['end_time'].hour * 60 + row['end_time'].minute
        date = row['start_time'].date()
        
        if start_minute_of_day <= end_minute_of_day:
            occupancy_matrix.loc[date, start_minute_of_day:end_minute_of_day] += 1
        else:
            occupancy_matrix.loc[date, start_minute_of_day:] += 1
            # get the next day
            next_day = date + pd.Timedelta(days=1)
            occupancy_matrix.loc[next_day, :end_minute_of_day] += 1
    
        counter += 1
        if counter % 100 == 0:
            print(f"Processed {counter} rows out of {occupancy_df.shape[0]}")
    return occupancy_matrix


def reformat_df_columns(df: pd.DataFrame) -> pd.DataFrame:
    df = df.copy()  # Make a copy to avoid modifying the original DataFrame
    df['visual_stimulus'] = df['visual_stimulus'].apply(ast.literal_eval)
    # TODO: fix issues with this when there are no values

    return df


def analyze_df(df: pd.DataFrame) -> pd.DataFrame:
    """
    Analyze the dataframe adding new columns and filling missing data.
    """
    # df = reformat_df_columns(df)
    df = fill_missing_data(df)
    df = add_day_column_to_df(df)
    df = add_trial_misses(df)
    df = add_mouse_first_choice(df)
    df = add_mouse_last_choice(df)

    # add a column with the total number of trials
    for subject in pd.unique(df['subject']):
        subject_df = df[df['subject'] == subject].copy()
        # add a column with the total number of trials
        subject_df["total_trial"] = np.arange(1, subject_df.shape[0] + 1)
        # add the total trial column to the original dataframe
        df.loc[df['subject'] == subject, "total_trial"] = subject_df["total_trial"]
        df = add_trial_of_day_column_to_df(df)

    return df


def add_mouse_first_choice(df: pd.DataFrame) -> pd.DataFrame:
    """
    Add the first choice made by the mouse in each trial.
    """

    utils.column_checker(df, required_columns={"Port1In", "Port3In", "STATE_stimulus_state_START"})
    df = df.copy()
    df['first_choice'] = df.apply(utils.first_poke_after_stimulus_state, axis=1)
    
    return df


def add_mouse_last_choice(df: pd.DataFrame) -> pd.DataFrame:
    """
    Add the last choice made by the mouse in each trial.
    """
    utils.column_checker(df, required_columns={"Port1In", "Port3In"})
    df = df.copy()
    df['last_choice'] = df.apply(utils.get_last_poke_of_trial, axis=1)
    
    return df


def get_performance_by_decision_df(df: pd.DataFrame, trial_group_size: int = 500) -> pd.DataFrame:
    """
    Get the performance by decision dataframe.
    """
    # check that there is only one subject
    if df['subject'].nunique() > 1:
        raise ValueError("The dataframe should contain only one subject.")
    utils.column_checker(df, required_columns={"correct_side", "repeat_or_alternate", "correct", "total_trial"})
    # bin the data into groups of trial_group_size
    df = df.copy()  # Create a copy to avoid SettingWithCopyWarning
    df['trial_group'] = df['total_trial'] // trial_group_size * trial_group_size
    # group by the trial group and calculate the mean of the correct column
    df_binned = df.groupby(['correct_side', 'repeat_or_alternate', 'trial_group'])[['correct']].mean().reset_index()
    # performance in between 0 and 100
    df_binned['correct'] = df_binned['correct'] * 100
    # get the different combinations of correct side and repeat or alternate
    df_binned['correct_side_repeat_or_alternate'] = df_binned['correct_side'] + '_' + df_binned['repeat_or_alternate']
    # get only the 4 combinations and remove nans etc
    df_binned = df_binned[df_binned['correct_side_repeat_or_alternate'].isin(['left_repeat', 'left_alternate', 'right_repeat', 'right_alternate'])]

    return df_binned


def get_triangle_polar_plot_df(df: pd.DataFrame) -> pd.DataFrame:
    utils.column_checker(df, required_columns={"roa_choice_numeric", "subject"})
    # get the bias for each animal
    df_bias = df.groupby(['subject'])['roa_choice_numeric'].value_counts().reset_index(name='count')
    # transform the bias to be in the range of 0 to 2pi
    df_bias['bias_angle'] = df_bias['roa_choice_numeric'].replace({
        0: 2 * np.pi / 4,
        -1: 5 * np.pi / 4,
        1: 7 * np.pi / 4
    })
    # transform counts into percentages
    df_bias['percentage'] = df_bias['count'] / df_bias.groupby(['subject'])['count'].transform('sum')

    return df_bias


def get_bias_evolution_df(df: pd.DataFrame, groupby: Union[str, list[str]]) -> pd.DataFrame:
    """
    Gets how the bias of the animals (alternating, right bias, or left bias)
    evolves over time.

    Arguments:
    df: DataFrame with the data
    groupby: str or list, the column(s) to group by. Can be 'session' or 'trial_group'

    Returns:
    df: DataFrame with the bias evolution
    """
    groupby_items = ["subject"]
    if isinstance(groupby, str):
        groupby_items.append(groupby)
    elif isinstance(groupby, list):
        groupby_items.extend(groupby)
    utils.column_checker(df, required_columns=set(groupby_items + ["roa_choice_numeric"]))
    df_anchev = df.copy()
    df_anchev = df_anchev.groupby(groupby_items)['roa_choice_numeric'].value_counts().reset_index(name='count')
    # transform counts into percentages
    df_anchev['percentage'] = df_anchev['count'] / df_anchev.groupby(groupby_items)['count'].transform('sum')

    # pivot or melt the dataframe so that each subject and session has a y value, that will be the percentage when the bias
    # is 0, and the x value will be the differences between the percentages when the bias is 1 and -1
    df_bias_pivot = df_anchev.pivot(index=groupby_items, columns='roa_choice_numeric', values='percentage')

    # fill the NaN values with 0
    df_bias_pivot = df_bias_pivot.fillna(0)
    # calculate the difference between the percentages when the bias is 1 and -1
    df_bias_pivot['left_right_bias'] = df_bias_pivot[1] - df_bias_pivot[-1]
    df_bias_pivot['alternating_bias'] = df_bias_pivot[0]
    # reset index
    return df_bias_pivot.reset_index()


def points_to_lines_for_bias_evolution(df: pd.DataFrame, groupby: str) -> pd.DataFrame:
    # if more than one subject, raise an error
    if df['subject'].nunique() > 1:
        raise ValueError("The dataframe should contain only one subject.")
    utils.column_checker(df, required_columns={groupby})
    # convert the xs and ys points to lines by duplicating the endpoint using the next trial group
    dfbps = df.copy()
    dfbps[groupby] = dfbps[groupby].shift(1)
    # add the two dataframes together
    df_bias_pivot_merged = pd.concat([df, dfbps], ignore_index=True)
    df_bias_pivot_merged.dropna(inplace=True)
    
    return df_bias_pivot_merged


def create_transition_matrix(events: list) -> pd.DataFrame:
    # Initialize a matrix with zeros
    items = list(set(events))
    items.sort()  # Sort the items to ensure consistent ordering
    n = len(items)
    transition_matrix = np.zeros((n, n), dtype=int)
    
    # Map items to their indices in the matrix
    item_index = {item: i for i, item in enumerate(items)}
    
    # Count transitions from one item to the next
    for i in range(len(events) - 1):
        from_item = events[i]
        to_item = events[i + 1]
        transition_matrix[item_index[from_item], item_index[to_item]] += 1
    
    # Return the transition matrix as a pandas DataFrame for better readability
    return pd.DataFrame(transition_matrix, index=items, columns=items)


def add_visual_stimulus_difference(df_in: pd.DataFrame) -> pd.DataFrame:
    df = df_in.copy()  # Create a copy to avoid modifying the original DataFrame
    utils.column_checker(df_in, required_columns={"visual_stimulus"})
    df['visual_stimulus'] = df['visual_stimulus'].apply(ast.literal_eval)
    df["visual_stim_difference"] = df["visual_stimulus"].apply(lambda x: x[0] - x[1])
    # bin the data every 0.1
    df["vis_stim_dif_bin"] = np.round((df["visual_stim_difference"] // 0.1) * 0.1, 1)
    return df


def get_center_hold_df(df_in: pd.DataFrame) -> pd.DataFrame:
    df = df_in.copy()  # Create a copy to avoid modifying the original DataFrame
    utils.column_checker(df, required_columns={"Port2In", "Port2Out", "year_month_day"})
    df["port2_holds"] = df.apply(lambda row: utils.get_trial_port_hold(row, 2), axis=1)
    df["port2_holds_number"] = df.port2_holds.apply(len)
    # df["port2_holds_mean"] = df.port2_holds.apply(np.mean)
    # group by date and get the mean and 95 of the port2_holds
    def mean_and_cis_of_holds(group):
        port_holds_number = group["port2_holds"].apply(len)
        mean_n = np.nanmean(port_holds_number)
        bot95_n, top95_n = np.nanpercentile(port_holds_number, [5, 95])
        
        port_holds = group["port2_holds"].tolist()
        port_holds = [item for sublist in port_holds for item in sublist]
        if len(port_holds) == 0:
            mean_s, bot95_s, top95_s = np.nan, np.nan, np.nan
        else:
            mean_s = np.nanmean(port_holds)
            bot95_s, top95_s = np.nanpercentile(port_holds, [5, 95])
        return pd.Series({
            "number_of_pokes_mean": mean_n,
            "number_of_pokes_bot95": bot95_n,
            "number_of_pokes_top95": top95_n,
            "hold_time_mean": mean_s,
            "hold_time_bot95": bot95_s,
            "hold_time_top95": top95_s
        })
    return df.groupby("year_month_day").apply(mean_and_cis_of_holds).reset_index()


def get_reaction_times_by_date_df(df_in: pd.DataFrame) -> pd.DataFrame:
    df = df_in.copy()  # Create a copy to avoid modifying the original DataFrame
    utils.column_checker(df, required_columns={"year_month_day"})
    # group by date and get the mean and 95 of the reaction times
    def mean_and_cis_of_rt_and_tbt(group):
        group = calculate_time_between_trials_and_reaction_time(group)
        if group.reaction_time.isna().all():
            mean_rt, bot95_rt, top95_rt = np.nan, np.nan, np.nan
        else:
            mean_rt = np.nanmean(group.reaction_time)
            bot95_rt, top95_rt = np.nanpercentile(group.reaction_time, [5, 95])
        if group.time_between_trials.isna().all():
            mean_tbt, bot95_tbt, top95_tbt = np.nan, np.nan, np.nan
        else:
            mean_tbt = np.nanmean(group.time_between_trials)
            bot95_tbt, top95_tbt = np.nanpercentile(group.time_between_trials, [5, 95])
        return pd.Series({
            "reaction_time_mean": mean_rt,
            "reaction_time_bot95": bot95_rt,
            "reaction_time_top95": top95_rt,
            "time_between_trials_mean": mean_tbt,
            "time_between_trials_bot95": bot95_tbt,
            "time_between_trials_top95": top95_tbt
        })
    return df.groupby("year_month_day").apply(mean_and_cis_of_rt_and_tbt).reset_index()


# if __name__ == "__main__":
#     from lecilab_behavior_analysis.utils import load_example_data
#     df = load_example_data("mouse1")
#     summary_matrix_df = summary_matrix(df)
#     print(summary_matrix_df)


def get_choice_before(df):
    df_copy = df.copy(deep=False)
    utils.column_checker(df_copy, required_columns={"first_choice", "last_choice", "previous_port_before_stimulus", "correct"})

    for mouse in df_copy['subject'].unique():
        for session in df_copy[df_copy.subject == mouse]['session'].unique():
            df_mouse_session = df_copy[np.logical_and(df_copy['subject'] == mouse, df_copy['session'] == session)]
            # df_mouse_session['correct_side_in_previous'] = df_mouse_session['correct_side'].shift(1, fill_value=np.nan)
            df_mouse_session['previous_correct'] = df_mouse_session['correct'].shift(1, fill_value=np.nan)
            df_mouse_session['previous_first_choice'] = df_mouse_session['first_choice'].shift(1, fill_value=np.nan)
            df_mouse_session['previous_last_choice'] = df_mouse_session['last_choice'].shift(1, fill_value=np.nan)
            df_mouse_session['previous_correct_side'] = df_mouse_session['correct_side'].shift(1, fill_value=np.nan)

            df_copy.loc[df_mouse_session.index, 'previous_correct'] = df_mouse_session['previous_correct']
            df_copy.loc[df_mouse_session.index, 'previous_first_choice'] = df_mouse_session['previous_first_choice']
            df_copy.loc[df_mouse_session.index, 'previous_last_choice'] = df_mouse_session['previous_last_choice']
            df_copy.loc[df_mouse_session.index, 'previous_port_before_stimulus'] = df_mouse_session['previous_port_before_stimulus']

            # Add the previous choice is left and correct as 1, or 0, remain NaN
            previous_left_choice_correct_numeric = np.where(
                df_mouse_session['previous_first_choice'].isna() | df_mouse_session['previous_correct'].isna(),
                None,
                ((df_mouse_session['previous_first_choice'] == 'left') & (df_mouse_session['previous_correct'] == True)).astype(int)
            )
            df_copy.loc[df_mouse_session.index, 'previous_left_choice_correct_numeric'] = previous_left_choice_correct_numeric

            # Add the previous choice is right and wrong as 1, or 0, remain NaN
            previous_right_choice_wrong_numeric = np.where(
                df_mouse_session['previous_first_choice'].isna() | df_mouse_session['previous_correct'].isna(),
                None,
                ((df_mouse_session['previous_first_choice'] == 'right') & (df_mouse_session['previous_correct'] == False)).astype(int)
            )
            df_copy.loc[df_mouse_session.index, 'previous_right_choice_wrong_numeric'] = previous_right_choice_wrong_numeric


            # Add the same and correct in choice from previous, where 1 is a same and correct choice and 0 is the rest
            previous_same_choice_correct_numeric = np.where(
                df_mouse_session['previous_first_choice'].isna() | df_mouse_session['previous_correct'].isna(),
                None,
                (((df_mouse_session['previous_first_choice'] == 'left') & (df_mouse_session['first_choice'] == 'left') & (df_mouse_session['previous_correct'] == True)) 
                | ((df_mouse_session['previous_first_choice'] == 'right') & (df_mouse_session['first_choice'] == 'right') & (df_mouse_session['previous_correct'] == True))
                ).astype(int)
            )
            df_copy.loc[df_mouse_session.index, 'previous_same_choice_correct_numeric'] = previous_same_choice_correct_numeric

            # Add the difference and wrong in choice from previous, where 1 is a different and wrong choice and 0 is the rest
            previous_diff_choice_wrong_numeric = np.where(
                df_mouse_session['previous_first_choice'].isna() | df_mouse_session['previous_correct'].isna(),
                None,
                (((df_mouse_session['previous_first_choice'] == 'left') & (df_mouse_session['first_choice'] == 'right') & (df_mouse_session['previous_correct'] == False)) 
                | ((df_mouse_session['previous_first_choice'] == 'right') & (df_mouse_session['first_choice'] == 'left') & (df_mouse_session['previous_correct'] == False))
                ).astype(int)
            )
            df_copy.loc[df_mouse_session.index, 'previous_diff_choice_wrong_numeric'] = previous_diff_choice_wrong_numeric

            # Add the same choice as previous, where 1 is the same choice and 0 is a different choice
            previous_same_choice_numeric = np.where(
                df_mouse_session['previous_first_choice'].isna() | df_mouse_session['first_choice'].isna(),
                None,
                (((df_mouse_session['previous_first_choice'] == 'left') & (df_mouse_session['first_choice'] == 'left')) 
                | ((df_mouse_session['previous_first_choice'] == 'right') & (df_mouse_session['first_choice'] == 'right'))
                ).astype(int)
            )
            df_copy.loc[df_mouse_session.index, 'previous_same_choice_numeric'] = previous_same_choice_numeric

    return df_copy

def parameters_for_fit(df):
    """
    Get the parameters for the fit
    """
    df_copy = df.copy(deep=False)
    df_copy = add_mouse_first_choice(df_copy)
    df_copy = add_mouse_last_choice(df_copy)
    df_copy = add_port_where_animal_comes_from(df_copy)
    if df['stimulus_modality'].unique() == 'visual':
        df_copy = get_performance_by_difficulty_ratio(df_copy)
        df_copy = get_performance_by_difficulty_diff(df_copy)
        df_copy['abs_visual_stimulus_ratio'] = df_copy['visual_stimulus_ratio'].abs()
        df_copy['visual_ratio_diff_interact'] = df_copy['abs_visual_stimulus_ratio'] * (df_copy['visual_stimulus_diff'].abs())
        df_copy['left_bright'] = df_copy.apply(
            lambda row: ast.literal_eval(row['visual_stimulus'])[0] if row['correct_side'] == 'left' else ast.literal_eval(row['visual_stimulus'])[1],
            axis=1
        )
        df_copy['visual_ratio_bright_interact'] = df_copy['abs_visual_stimulus_ratio'] * df_copy['left_bright']
        df_copy['wrong_bright'] = df_copy['visual_stimulus'].apply(lambda x: abs(eval(x)[1]))
    elif df['stimulus_modality'].unique() == 'auditory':
        df = add_auditory_real_statistics(df)

    df_copy['previous_port_before_stimulus_numeric'] = df_copy['previous_port_before_stimulus'].apply(
                lambda x: 1 if x == 'left' else 0 if x == 'right' else np.nan
                )
    df_copy['roa_choice_numeric'] = df_copy['roa_choice'].apply(
                lambda x: 1 if x == 'repeat' else 0 if x == 'alternate' else np.nan
                )
    df_copy['last_choice_numeric'] = df_copy['last_choice'].apply(
                lambda x: 1 if x == 'left' else 0 if x == 'right' else np.nan
                )

    # Add the correct column as numeric, 1 for correct, 0 for incorrect
    df_copy['correct_numeric'] = df_copy['correct'].astype(int)

    # Add the past trials impact by time kernel
    

    df_copy = get_choice_before(df_copy)

    df_copy['previous_first_choice_numeric'] = df_copy['previous_first_choice'].apply(
                lambda x: 1 if x == 'left' else 0 if x == 'right' else np.nan
                )
    df_copy['previous_last_choice_numeric'] = df_copy['previous_last_choice'].apply(
                lambda x: 1 if x == 'left' else 0 if x == 'right' else np.nan
                )
    df_copy['first_choice_numeric'] = df_copy['first_choice'].apply(
                lambda x: 1 if x == 'left' else 0 if x == 'right' else np.nan
                )
    df_copy['previous_correct_numeric'] = df_copy['previous_correct'].astype('Int64')

    return df_copy

def get_time_kernel_impact(df:pd.DataFrame, y: str, max_lag, tau):
    df_copy = df.copy(deep=False)
    if y == 'first_choice_numeric':
        df_copy = add_mouse_first_choice(df_copy)
        df_copy['first_choice_numeric'] = df_copy['first_choice'].apply(
                lambda x: 1 if x == 'left' else 0 if x == 'right' else np.nan
                )
    elif y == 'correct_numeric':
        df_copy['correct_numeric'] = df_copy['correct'].astype(int)
    else:
        raise ValueError("impact should be either 'first_choice_numeric' and 'correct_numeric'")
    df_copy['time_kernel_impact'] = utils.previous_impact_on_time_kernel(df_copy[y], max_lag=max_lag, tau=tau)
    
    return df_copy<|MERGE_RESOLUTION|>--- conflicted
+++ resolved
@@ -153,7 +153,6 @@
     return df
 
 
-<<<<<<< HEAD
 def get_evidence_ratio(df):
     # raise error
     raise ValueError("Not implemented yet")
@@ -165,8 +164,6 @@
     return df
 
 
-=======
->>>>>>> 8332fd4c
 def get_performance_by_difficulty(df: pd.DataFrame) -> pd.DataFrame:
     utils.column_checker(df, required_columns={"difficulty", "correct", "correct_side"})
     pbd_df = df.groupby(["difficulty", "correct_side"]).correct.mean().unstack().reset_index()
