--- conflicted
+++ resolved
@@ -187,24 +187,11 @@
     return df
 
 def get_performance_by_difficulty_ratio(df: pd.DataFrame) -> pd.DataFrame:
-<<<<<<< HEAD
-    # TODO for Nuo:
-    # - this needs to work for the case that the df has both visual and auditory modalities
-    # - the name of the function is confusing as there is no performance being calculated
-    # - proposal: run a function for every row (apply) that calculates the evidence value based on the modality.
-    # each trial should have an evidence value independent on which modality it has. Then the plotting function
-    # can always use that.
-    # - this function is also adding the leftward choices, which is not the best place to do it. This should
-    # be done outside this function, and we should call both functions when we want to plot the performance by difficulty
-    if df["stimulus_modality"].unique() == 'visual':
-        df["visual_stimulus_ratio"] = df["visual_stimulus"].apply(lambda x: abs(eval(x)[0] / eval(x)[1]))
-=======
     df_copy = df.copy(deep=True) 
     if df_copy["stimulus_modality"].unique() == 'visual':
         stim_col = "visual_stimulus"
         ratio_col = "visual_stimulus_ratio"
         df_copy["visual_stimulus_ratio"] = df_copy["visual_stimulus"].apply(lambda x: abs(eval(x)[0] / eval(x)[1]))
->>>>>>> 681bae5e
         # df["visual_stimulus_ratio"] = df["visual_stimulus_ratio"].apply(np.log).round(4)
         df_copy["visual_stimulus_ratio"] = df_copy.apply(
             lambda row: row["visual_stimulus_ratio"] if row['correct_side'] == 'left' else -row["visual_stimulus_ratio"],
@@ -214,12 +201,7 @@
         df_copy = add_auditory_real_statistics(df_copy)
     else:
         raise ValueError("modality must be either 'visual' or 'auditory'")
-<<<<<<< HEAD
     df = get_left_choice(df)
-=======
-    df_copy = add_mouse_first_choice(df_copy)
-    df_copy['first_choice_numeric'] = df_copy['first_choice'].apply(lambda x: 1 if x == 'left' else 0)
->>>>>>> 681bae5e
 
     return df_copy
 
